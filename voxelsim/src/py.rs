--- conflicted
+++ resolved
@@ -29,141 +29,7 @@
     Ok(())
 }
 
-<<<<<<< HEAD
-#[pymethods]
-impl RendererClient {
-    /// Creates a new Client.
-    #[new]
-    fn new_py(
-        host: String,
-        world_port: u16,
-        agent_port: u16,
-        pov_start_port: u16,
-        pov_agent_start_port: u16,
-    ) -> Self {
-        Self::new(
-            &host,
-            world_port,
-            agent_port,
-            pov_start_port,
-            pov_agent_start_port,
-        )
-    }
-
-    /// Connects both world and agent ports.
-    ///
-    /// Raises a Python exception on error.
-    fn connect_py(&mut self, pov_count: u16) -> PyResult<()> {
-        self.connect(pov_count)
-            .map_err(|e| PyException::new_err(e.to_string()))
-    }
-}
-
-#[pymethods]
-impl GlobalEnv {
-    #[new]
-    pub fn new(world: VoxelGrid, agents: HashMap<usize, Agent>) -> Self {
-        Self {
-            world,
-            agents,
-            povs: HashMap::new(),
-        }
-    }
-
-    pub fn update_py(
-        &mut self,
-        py: Python,
-        dynamics: &AgentDynamics,
-        delta: f32,
-    ) -> Vec<Collision> {
-        self.update(dynamics, delta)
-    }
-
-    pub fn send_agents(&self, client: &mut RendererClient) -> PyResult<()> {
-        client
-            .send_agents(&self.agents)
-            .map_err(|e| PyException::new_err(e.to_string()))
-    }
-
-    pub fn send_world(&self, client: &mut RendererClient) -> PyResult<()> {
-        client
-            .send_world(&self.world)
-            .map_err(|e| PyException::new_err(e.to_string()))
-    }
-
-    pub fn send_pov(
-        &self,
-        client: &mut RendererClient,
-        stream_idx: usize,
-        agent_id: usize,
-    ) -> PyResult<()> {
-        if let Some(pov) = self.povs.get(&agent_id) {
-            client.send_pov(stream_idx, pov);
-            Ok(())
-        } else {
-            Err(PyException::new_err(format!(
-                "No pov with agent_id {}",
-                agent_id
-            )))
-        }
-    }
-
-    pub fn perform_sequence_on_agent(
-        &mut self,
-        agent_id: usize,
-        cmds: Vec<MoveCommand>,
-    ) -> PyResult<()> {
-        self.agent_mut(&agent_id)
-            .ok_or_else(|| PyException::new_err(format!("no agent with id: {}", agent_id)))?
-            .perform_sequence(cmds);
-        Ok(())
-    }
-
-    pub fn get_agent(&self, agent_id: usize) -> PyResult<Agent> {
-        Ok(self
-            .agents
-            .get(&agent_id)
-            .ok_or(PyException::new_err("Invalid agent id!"))?
-            .clone())
-    }
-
-    pub fn get_agent_pos(&self, agent_id: usize) -> Option<[f32; 3]> {
-        self.agents.get(&agent_id).map(|x| x.pos.into())
-    }
-
-    pub fn set_agent_pos(&mut self, agent_id: usize, pos: [f32; 3]) -> PyResult<()> {
-        self.agents
-            .get_mut(&agent_id)
-            .ok_or(PyException::new_err("Invalid agent id!"))?
-            .pos = pos.into();
-        Ok(())
-    }
-}
-
-// --------------- PYTHON-EXPOSED IMPL -----------------------------
-#[pymethods]
-impl VoxelGrid {
-    #[new]
-    fn new_py() -> Self {
-        Self::new()
-    }
-    /// Simple Python wrapper (no complex args).
-    pub fn generate_default_terrain(&mut self, seed: u32) {
-        self.generate_terrain(&TerrainConfig {
-            seed,
-            ..Default::default()
-        });
-    }
-
-     pub fn get_cell(&self, x: i32, y: i32, z: i32) -> Option<u32> {
-        self.cells().get(&[x, y, z]).map(|cell| cell.bits())
-    }
-
-
-}
-=======
 pub type PyCoord = [i32; 3];
->>>>>>> 79ebe1bb
 
 #[pymethods]
 impl Agent {

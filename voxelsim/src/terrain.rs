use crate::env::{Cell, VoxelGrid};
use noise::{NoiseFn, Perlin};
use rand::{rngs::StdRng, Rng, SeedableRng};

// Created structure for holding terrain configuration parameters.
pub struct TerrainConfig {
    pub size: [i32; 3],
    pub height_scale: f64,
    pub flat_band: f64,
    pub max_terrain_height: i32,
    pub forest_scale: f64,
    pub max_forest_height: i32,
    pub seed: u32,
    pub base_thickness: i32,
}

impl Default for TerrainConfig {
    fn default() -> Self {
        Self {
            size: [200, 64, 200],
            height_scale: 100.0,
            flat_band: 0.1,
            max_terrain_height: 32,
            forest_scale: 30.0,
            max_forest_height: 20,
            seed: 100,
            base_thickness: 3,
        }
    }
}

#[derive(Debug, Clone, Copy, PartialEq)]
pub enum TreeType {
    Oak,    // Round canopy, thick trunk, spreading branches
    Pine,   // Conical shape, straight trunk, layered branches
    Birch,  // Tall and thin, small round canopy
    Willow, // Drooping branches, wide canopy
}

#[derive(Debug, Clone)]
pub struct TreeParams {
    pub tree_type: TreeType,
    pub height: i32,
    pub trunk_radius: i32,
    pub canopy_radius: i32,
    pub canopy_height: i32,
    pub trunk_taper: f32,   // How much trunk narrows (0-1)
    pub branch_layers: i32, // Number of branch layers
    pub branch_length: i32, // Average branch length
    pub leaf_density: f32,  // Density of leaves (0-1)
}

impl TreeParams {
    fn for_type(tree_type: TreeType, base_height: i32, rng: &mut StdRng) -> Self {
        // Add more random variation for grove diversity
        let height_var: f32 = 0.6 + (rng.random::<f32>() * 0.8); // 0.6 to 1.4
        let base_height = base_height + 2; // Increase base height for taller trees
        let height = (base_height as f32 * height_var) as i32;

        let params = match tree_type {
            TreeType::Oak => TreeParams {
                tree_type,
                height,
                trunk_radius: 2,
                canopy_radius: (height as f32 * 0.3) as i32,
                canopy_height: (height as f32 * 0.7) as i32,
                trunk_taper: 0.3,
                branch_layers: height / 3,
                branch_length: (height as f32 * 0.4) as i32,
                leaf_density: 0.7,
            },
            TreeType::Pine => TreeParams {
                tree_type,
                height,
                trunk_radius: 1,
                canopy_radius: (height as f32 * 0.2) as i32,
                canopy_height: (height as f32 * 0.8) as i32,
                trunk_taper: 0.5,
                branch_layers: height / 2,
                branch_length: ((height as f32 * 0.3) as i32).max(2),
                leaf_density: 0.85,
            },
            TreeType::Birch => TreeParams {
                tree_type,
                height: (height as f32 * 1.2) as i32, // Birches are taller
                trunk_radius: 1,
                canopy_radius: (height as f32 * 0.1) as i32, // Narrower canopy
                canopy_height: (height as f32 * 0.3) as i32, // Slightly smaller canopy
                trunk_taper: 0.2,
                branch_layers: height / 4,
                branch_length: ((height as f32 * 0.3) as i32).max(3), // Shorter branches
                leaf_density: 0.6,
            },
            TreeType::Willow => TreeParams {
                tree_type,
                height: (height as f32 * 0.8) as i32, // Willows are shorter
                trunk_radius: 2,
                canopy_radius: (height as f32 * 0.4) as i32,
                canopy_height: (height as f32 * 0.6) as i32,
                trunk_taper: 0.2,
                branch_layers: height / 3,
                branch_length: (height as f32 * 0.5) as i32,
                leaf_density: 0.5,
            },
        };
        println!(
            "Generated TreeParams for {:?}: height={}, branch_length={}",
            tree_type, params.height, params.branch_length
        );
        params
    }
}

// --------------- RUST-ONLY IMPL ----------------------------------

impl VoxelGrid {
    // ---------------------------------------------------------------------
    // 1. BUILD GROUND ------------------------------------------------------
    // ---------------------------------------------------------------------
    /// Fills all `GROUND|FILLED` voxels up to the height returned by `height_fn`.
    ///
    /// `height_fn` must return a normalized value in **[0,1]** for a given `(x,z)`.
    ///
    pub fn build_ground(
        &mut self,
        cfg: &TerrainConfig,
        height_fn: &mut dyn FnMut(i32, i32) -> f64,
    ) -> Vec<Vec<i32>> {
        // Return height map
        let [max_x, _max_y, max_z] = cfg.size;

        // --- 1. collect surface heights ---------------------------------
        let mut height_map = vec![vec![0i32; (max_z + 1) as usize]; (max_x + 1) as usize];
        for x in 0..=max_x {
            for z in 0..=max_z {
                let h = height_fn(x, z).clamp(0.0, 1.0);
                height_map[x as usize][z as usize] =
                    (h * cfg.max_terrain_height as f64).round() as i32;
            }
        }

        // --- 2. fill ground with proper connectivity ---------------------
        for x in 0..=max_x {
            for z in 0..=max_z {
                let h_here = height_map[x as usize][z as usize];

                // Calculate bottom_y based on current height, not max neighborhood height
                let bottom_y = (h_here - cfg.base_thickness + 1).max(0);

                // Fill current column up to its own height
                for y in bottom_y..=h_here {
                    let coord = [x, y, z];
                    if !within_bounds_arr(&coord, &cfg.size) {
                        continue;
                    }
                    let cell = self.cells_mut().entry(coord).or_insert(Cell::empty());
                    *cell |= Cell::GROUND | Cell::FILLED;
                }
            }
        }

        // --- 3. Second pass: fill gaps between different height levels ---
        for x in 0..=max_x {
            for z in 0..=max_z {
                let h_here = height_map[x as usize][z as usize];

                // Check all 8 neighbors and fill intermediate levels to prevent gaps
                for dx in -1..=1 {
                    for dz in -1..=1 {
                        if dx == 0 && dz == 0 {
                            continue;
                        }
                        let nx = x + dx;
                        let nz = z + dz;
                        if nx < 0 || nz < 0 || nx > max_x || nz > max_z {
                            continue;
                        }

                        let h_neighbor = height_map[nx as usize][nz as usize];

                        // Fill intermediate levels between current and neighbor heights
                        let min_height = h_here.min(h_neighbor);
                        let max_height = h_here.max(h_neighbor);

                        // Fill the gap between the two heights
                        for y in min_height..=max_height {
                            let coord = [x, y, z];
                            if !within_bounds_arr(&coord, &cfg.size) {
                                continue;
                            }
                            let cell = self.cells_mut().entry(coord).or_insert(Cell::empty());
                            *cell |= Cell::GROUND | Cell::FILLED;
                        }
                    }
                }
            }
        }

        height_map // Return the height map
    }

    // ------------------------------------------------------------------
    // 2. SCATTER TREES  --------------------------------------------------
    // ------------------------------------------------------------------
    /// Places voxel trees across the world.  The algorithm replicates the
    /// original behaviour: a Perlin‑based density field selects candidate
    /// (x,z) positions, then each tree is generated with a trunk and tapered
    /// canopy.  All numeric heuristics match the legacy code so visuals stay
    /// identical.

    pub fn scatter_trees(
        &mut self,
        cfg: &TerrainConfig,
        height_map: &Vec<Vec<i32>>,
        max_trees: usize,
    ) {
        let [max_x, max_y, max_z] = cfg.size;
        let min_distance_sq = 64; // Minimum squared distance between trees
        let tree_density_threshold = 0.7; // Threshold for placing trees in groves

        println!("=== STEP 1: RANDOM TREE PLACEMENT IN GROVES ===");
        println!(
            "Terrain bounds: [{}, {}, {}], max trees: {}",
            max_x, max_y, max_z, max_trees
        );

        // Initialize Perlin noise for tree density
        let tree_noise = Perlin::new(cfg.seed.wrapping_add(2));
        let mut rng = StdRng::seed_from_u64(cfg.seed as u64);
        let mut placed_trees = Vec::new();

        // Possible tree types
        let tree_types = [
            (TreeType::Oak, "Oak"),
            (TreeType::Pine, "Pine"),
            (TreeType::Birch, "Birch"),
            (TreeType::Willow, "Willow"),
        ];

        // Iterate over the terrain grid
        for x in (0..=max_x).step_by(2) {
            // Step by 2 to reduce checks
            for z in (0..=max_z).step_by(2) {
                if placed_trees.len() >= max_trees {
                    break;
                }

                // Get Perlin noise value for tree density
                let density = tree_noise.get([
                    x as f64 / cfg.forest_scale,
                    z as f64 / cfg.forest_scale,
                    0.0,
                ]);
                let density = (density + 1.0) * 0.5; // Normalize to [0,1]
                if density < tree_density_threshold {
                    continue; // Skip if not in a dense grove area
                }

                // Get ground height
                let ground_y = height_map[x as usize][z as usize];

                // Check minimum distance to existing trees
                let too_close = placed_trees.iter().any(|&(px, pz, _, _)| {
                    let dx = x - px;
                    let dz = z - pz;
                    (dx * dx + dz * dz) < min_distance_sq
                });
                if too_close {
                    continue;
                }

                // Randomly select tree type
                let tree_idx = rng.random_range(0..tree_types.len());
                let (tree_type, type_name) = tree_types[tree_idx];

                // Scale base height based on density for variation (0.8 to 1.2)
                let height_scale =
                    0.8 + (density - tree_density_threshold) / (1.0 - tree_density_threshold) * 0.4;
                let base_height =
                    (cfg.max_forest_height as f32 * height_scale as f32).round() as i32;

                // Generate tree parameters
                let params = TreeParams::for_type(tree_type, base_height, &mut rng);

                // Ensure canopy doesn't intersect ground or exceed bounds
                let canopy_bottom_y = ground_y + (params.height as f32 * 0.5) as i32;
                if canopy_bottom_y + params.canopy_height >= max_y || canopy_bottom_y <= ground_y {
                    println!(
                        "Skipping {} at ({}, {}, {}): invalid canopy placement (bottom_y={}, canopy_height={})",
                        type_name, x, ground_y, z, canopy_bottom_y, params.canopy_height
                    );
                    continue;
                }

                placed_trees.push((x, z, tree_type, params));
            }
        }

        //println!("Placed {} tree positions in groves", placed_trees.len());

        // Generate each tree
        let forbidden = Cell::DRONE_OCCUPIED
            | Cell::DRONE_ADJACENT
            | Cell::DRONE_HISTORIC
            | Cell::DRONE_TRAJECTORY
            | Cell::TARGET;
        println!(
            "Forbidden mask: {:?} (bits: {:08b})",
            forbidden,
            forbidden.bits()
        );

        for (i, &(x, z, tree_type, ref params)) in placed_trees.iter().enumerate() {
            let ground_y = height_map[x as usize][z as usize];

            // Detailed debug output for each tree
            println!(
                "Tree {}: placing {} at ({}, {}, {}) with height {}, trunk radius {}, canopy radius {}, canopy height {}",
                i, format!("{:?}", tree_type), x, ground_y, z, params.height, params.trunk_radius, params.canopy_radius, params.canopy_height
            );

            let mut rng = StdRng::seed_from_u64(cfg.seed as u64 ^ ((x as u64) << 32) ^ z as u64);
            self.generate_tree_structure(x, ground_y, z, params, cfg, &mut rng, forbidden);
        }

        println!(
            "Tree placement complete. Total cells: {}",
            self.cells_mut().len()
        );
    }

    fn generate_tree_structure(
        &mut self,
        x: i32,
        ground_y: i32,
        z: i32,
        params: &TreeParams,
        cfg: &TerrainConfig,
        rng: &mut StdRng,
        forbidden: Cell,
    ) {
        // Generate trunk with taper and slight curve
        let trunk_curve = rng.random_range(-0.3..=0.3);
        let trunk_height = (params.height as f32 * 0.5) as i32; // Increased from 0.4 to 0.5 for longer trunk

        for y in 1..=trunk_height {
            let height_ratio = 1.0 - (y as f32 / trunk_height as f32) * params.trunk_taper;
            let current_radius = ((params.trunk_radius as f32 * height_ratio).max(0.5)) as i32;

            // Add slight curve to trunk
            let curve_offset = (trunk_curve * (y as f32 / trunk_height as f32).powi(2)) as i32;

            // Fill trunk voxels
            for dx in -current_radius..=current_radius {
                for dz in -current_radius..=current_radius {
                    if dx * dx + dz * dz > current_radius * current_radius {
                        continue;
                    }

                    let coord = [x + dx + curve_offset, ground_y + y, z + dz];
                    if !within_bounds_arr(&coord, &cfg.size) {
                        continue;
                    }

                    let entry = self.cells_mut().entry(coord).or_insert(Cell::empty());
                    if !entry.intersects(forbidden) {
                        *entry |= Cell::FILLED;
                    }
                }
            }
        }

        // Generate branches and canopy based on tree type
        match params.tree_type {
            TreeType::Pine => {
                self.generate_pine_canopy(x, ground_y, z, trunk_height, params, cfg, rng, forbidden)
            }
            TreeType::Oak => {
                self.generate_oak_canopy(x, ground_y, z, trunk_height, params, cfg, rng, forbidden)
            }
            TreeType::Birch => self.generate_birch_canopy(
                x,
                ground_y,
                z,
                trunk_height,
                params,
                cfg,
                rng,
                forbidden,
            ),
            TreeType::Willow => self.generate_willow_canopy(
                x,
                ground_y,
                z,
                trunk_height,
                params,
                cfg,
                rng,
                forbidden,
            ),
        }
    }

    fn generate_pine_canopy(
        &mut self,
        x: i32,
        ground_y: i32,
        z: i32,
        trunk_height: i32,
        params: &TreeParams,
        cfg: &TerrainConfig,
        rng: &mut StdRng,
        forbidden: Cell,
    ) {
        // Conical shape with horizontal branches
        let canopy_start = trunk_height / 2;

        for layer in 0..params.branch_layers {
            let y = ground_y + canopy_start + (layer * 2);
            if y > ground_y + params.height {
                break;
            }

            // Create horizontal branches in 4-6 directions
            let num_branches = rng.random_range(4..=6);
            let layer_progress = layer as f32 / params.branch_layers as f32;
            let branch_length =
                ((params.branch_length as f32) * (1.0 - layer_progress * 0.7)) as i32;

            for i in 0..num_branches {
                let angle = (i as f32 / num_branches as f32) * std::f32::consts::TAU;

                // Draw branch
                for r in 0..=branch_length {
                    let bx = x + (angle.cos() * r as f32) as i32;
                    let bz = z + (angle.sin() * r as f32) as i32;

                    let coord = [bx, y, bz];
                    if !within_bounds_arr(&coord, &cfg.size) {
                        continue;
                    }

                    let entry = self.cells_mut().entry(coord).or_insert(Cell::empty());
                    if entry.intersects(forbidden) {
                        continue;
                    }
                    *entry |= if rng.random::<f32>() < 0.7 {
                        Cell::SPARSE
                    } else {
                        Cell::FILLED
                    }; // Prefer SPARSE for branches

                    // Add needle clusters around branches
                    if r > branch_length / 3 {
                        for _ in 0..3 {
                            let dx = rng.random_range(-1..=1);
                            let dy = rng.random_range(-1..=0);
                            let dz = rng.random_range(-1..=1);

                            let needle_coord = [bx + dx, y + dy, bz + dz];
                            if !within_bounds_arr(&needle_coord, &cfg.size) {
                                continue;
                            }

                            if rng.random::<f32>() < params.leaf_density {
                                let entry = self
                                    .cells_mut()
                                    .entry(needle_coord)
                                    .or_insert(Cell::empty());
                                if !entry.intersects(forbidden) {
                                    *entry |= Cell::FILLED;
                                }
                            }
                        }
                    }
                }
            }
        }
    }

    fn generate_oak_canopy(
        &mut self,
        x: i32,
        ground_y: i32,
        z: i32,
        trunk_height: i32,
        params: &TreeParams,
        cfg: &TerrainConfig,
        rng: &mut StdRng,
        forbidden: Cell,
    ) {
        // Spherical canopy with thick branches
        let canopy_center_y = ground_y + trunk_height + params.canopy_height / 2;

        // Generate main branches
        let num_main_branches = rng.random_range(3..=5);
        for i in 0..num_main_branches {
            let angle = (i as f32 / num_main_branches as f32) * std::f32::consts::TAU
                + rng.random_range(-0.3..=0.3);
            let upward_angle = rng.random_range(0.3..=0.6); // 30-60 degrees

            // Main branch
            for t in 0..params.branch_length {
                let progress = t as f32 / params.branch_length as f32;
                let bx = x + (angle.cos() * t as f32) as i32;
                let by = ground_y + trunk_height + (upward_angle * t as f32) as i32;
                let bz = z + (angle.sin() * t as f32) as i32;

                // Branch thickness decreases with distance
                let thickness = (2.0 * (1.0 - progress * 0.7)) as i32;

                for dx in -thickness..=thickness {
                    for dy in -thickness..=thickness {
                        for dz in -thickness..=thickness {
                            if dx * dx + dy * dy + dz * dz > thickness * thickness {
                                continue;
                            }

                            let coord = [bx + dx, by + dy, bz + dz];
                            if !within_bounds_arr(&coord, &cfg.size) {
                                continue;
                            }

                            let entry = self.cells_mut().entry(coord).or_insert(Cell::empty());
                            if !entry.intersects(forbidden) {
                                *entry |= if rng.random::<f32>() < 0.7 {
                                    Cell::SPARSE
                                } else {
                                    Cell::FILLED
                                }; // Prefer SPARSE for branches
                            }
                        }
                    }
                }

                // Add sub-branches
                if t > params.branch_length / 3 && rng.random::<f32>() < 0.3 {
                    let sub_angle = angle + rng.random_range(-1.0..=1.0);
                    let sub_length = rng.random_range(2..=4);

                    for s in 0..sub_length {
                        let sbx = bx + (sub_angle.cos() * s as f32) as i32;
                        let sby = by + rng.random_range(-1..=1);
                        let sbz = bz + (sub_angle.sin() * s as f32) as i32;

                        let coord = [sbx, sby, sbz];
                        if !within_bounds_arr(&coord, &cfg.size) {
                            continue;
                        }

                        let entry = self.cells_mut().entry(coord).or_insert(Cell::empty());
                        if !entry.intersects(forbidden) {
                            *entry |= if rng.random::<f32>() < 0.7 {
                                Cell::SPARSE
                            } else {
                                Cell::FILLED
                            }; // Prefer SPARSE for sub-branches
                        }
                    }
                }
            }
        }

        // Fill spherical canopy with leaves
        for dy in -params.canopy_radius..=params.canopy_radius {
            for dx in -params.canopy_radius..=params.canopy_radius {
                for dz in -params.canopy_radius..=params.canopy_radius {
                    let dist_sq = dx * dx + dy * dy + dz * dz;
                    let radius_sq = params.canopy_radius * params.canopy_radius;

                    if dist_sq > radius_sq {
                        continue;
                    }

                    // Make canopy less dense at edges
                    let density_factor = 1.0 - (dist_sq as f32 / radius_sq as f32);
                    if rng.random::<f32>() > params.leaf_density * density_factor {
                        continue;
                    }

                    let coord = [x + dx, canopy_center_y + dy, z + dz];
                    if !within_bounds_arr(&coord, &cfg.size) {
                        continue;
                    }

                    // Check if near a branch for higher density
                    let entry = self.cells_mut().entry(coord).or_insert(Cell::empty());
                    if !entry.intersects(forbidden) {
<<<<<<< HEAD
                        *entry |= Cell::FILLED;  // Always set FILLED for canopy leaves
=======
                        if entry.contains(Cell::SPARSE) || rng.random::<f32>() < 0.6 {
                            *entry |= Cell::FILLED;
                        } else {
                            *entry |= Cell::SPARSE; // Set SPARSE instead of leaving empty
                        }
>>>>>>> e27cd0c0
                    }
                    
                }
            }
        }
    }

    fn generate_birch_canopy(
        &mut self,
        x: i32,
        ground_y: i32,
        z: i32,
        trunk_height: i32,
        params: &TreeParams,
        cfg: &TerrainConfig,
        rng: &mut StdRng,
        forbidden: Cell,
    ) {
        // Tall, narrow canopy with delicate branches
        let canopy_start = trunk_height / 2; // Start branches higher to connect with long trunk

        // Branches for connectivity
        for layer in 0..params.branch_layers {
            let y = ground_y + canopy_start + ((layer as f32 * 1.0) as i32); // Standard step size
            if y > ground_y + trunk_height {
                break;
            } // Stop at trunk height

            let num_branches = rng.random_range(2..=4); // Fewer branches for narrower spread
            for i in 0..num_branches {
                let angle = (i as f32 / num_branches as f32) * std::f32::consts::TAU;
                let length = rng.random_range(2..=params.branch_length); // Shorter branches

                // Thin branches
                for r in 0..length {
                    let bx = x + (angle.cos() * r as f32) as i32;
                    let by = y + (r as f32 * 0.3) as i32; // Gentler upward curve
                    let bz = z + (angle.sin() * r as f32) as i32;

                    let coord = [bx, by, bz];
                    if !within_bounds_arr(&coord, &cfg.size) {
                        continue;
                    }

                    let entry = self.cells_mut().entry(coord).or_insert(Cell::empty());
                    if !entry.intersects(forbidden) {
                        *entry |= if rng.random::<f32>() < 0.7 {
                            Cell::SPARSE
                        } else {
                            Cell::FILLED
                        }; // Prefer SPARSE
                    }

                    // Leaf clusters for connectivity
                    if r > length / 2 || y < ground_y + trunk_height {
                        for _ in 0..3 {
                            // Reduced for narrower canopy
                            let leaf_coord = [
                                bx + rng.random_range(-1..=1),
                                by + rng.random_range(-1..=1),
                                bz + rng.random_range(-1..=1),
                            ];
                            if !within_bounds_arr(&leaf_coord, &cfg.size) {
                                continue;
                            }

                            if rng.random::<f32>() < params.leaf_density * 1.2 {
                                // Reduced density
                                let entry =
                                    self.cells_mut().entry(leaf_coord).or_insert(Cell::empty());
                                if !entry.intersects(forbidden) {
                                    *entry |= if rng.random::<f32>() < 0.5 {
                                        Cell::SPARSE
                                    } else {
                                        Cell::FILLED
                                    }; // Mix SPARSE and FILLED
                                }
                            }
                        }
                    }
                }
            }
        }

        // Small oval canopy at top, aligned with trunk
        let canopy_top_y = ground_y + trunk_height; // Align with trunk top
        for dy in -params.canopy_height / 2..=params.canopy_height / 2 {
            let y_progress = (dy.abs() as f32) / (params.canopy_height as f32 / 2.0);
            let layer_radius = ((params.canopy_radius as f32) * (1.0 - y_progress * 0.3)) as i32;

            for dx in -layer_radius..=layer_radius {
                for dz in -layer_radius..=layer_radius {
                    if dx * dx + dz * dz > layer_radius * layer_radius {
                        continue;
                    }

                    let coord = [x + dx, canopy_top_y + dy, z + dz];
                    if !within_bounds_arr(&coord, &cfg.size) {
                        continue;
                    }

                    if rng.random::<f32>() < params.leaf_density * (1.0 - y_progress * 0.2) {
                        // Slightly less dense
                        let entry = self.cells_mut().entry(coord).or_insert(Cell::empty());
                        if !entry.intersects(forbidden) {
                            *entry |= if rng.random::<f32>() < 0.3 {
                                Cell::SPARSE
                            } else {
                                Cell::FILLED
                            }; // Wispy look
                        }
                    }
                }
            }
        }
    }

    fn generate_willow_canopy(
        &mut self,
        x: i32,
        ground_y: i32,
        z: i32,
        trunk_height: i32,
        params: &TreeParams,
        cfg: &TerrainConfig,
        rng: &mut StdRng,
        forbidden: Cell,
    ) {
        // Drooping branches that curve downward
        let branch_start = trunk_height / 2;

        // More drooping branches
        let num_branches = rng.random_range(8..=12); // Increased from 6..=10 for more branches
        for i in 0..num_branches {
            let angle = (i as f32 / num_branches as f32) * std::f32::consts::TAU
                + rng.random_range(-0.2..=0.2);
            let start_y = ground_y + branch_start + rng.random_range(0..=trunk_height / 3);

            // Each branch curves downward
            for t in 0..params.branch_length {
                let progress = t as f32 / params.branch_length as f32;
                let droop = (progress * progress * 6.0) as i32; // Reduced from 8.0 to 6.0 for gentler droop

                let bx = x + (angle.cos() * t as f32) as i32;
                let by = start_y - droop;
                let bz = z + (angle.sin() * t as f32) as i32;

                if by <= ground_y {
                    break;
                } // Don't go below ground

                let coord = [bx, by, bz];
                if !within_bounds_arr(&coord, &cfg.size) {
                    continue;
                }

                let entry = self.cells_mut().entry(coord).or_insert(Cell::empty());
                if !entry.intersects(forbidden) {
                    *entry |= if rng.random::<f32>() < 0.7 {
                        Cell::SPARSE
                    } else {
                        Cell::FILLED
                    }; // Prefer SPARSE for branches
                }

                // Hanging leaves along the branch
                if t > 2 {
                    for dy in -2..=0 {
                        let leaf_coord = [bx, by + dy, bz];
                        if !within_bounds_arr(&leaf_coord, &cfg.size) {
                            continue;
                        }

                        if rng.random::<f32>() < params.leaf_density {
                            let entry = self.cells_mut().entry(leaf_coord).or_insert(Cell::empty());
                            if !entry.intersects(forbidden) {
                                *entry |= if rng.random::<f32>() < 0.5 {
                                    Cell::SPARSE
                                } else {
                                    Cell::FILLED
                                }; // Increased SPARSE probability from 0.3 to 0.5
                            }
                        }
                    }
                }
            }
        }

        // Dense canopy core with more SPARSE gaps
        let canopy_y = ground_y + trunk_height;
        for dy in 0..params.canopy_height / 2 {
            for dx in -params.canopy_radius / 2..=params.canopy_radius / 2 {
                for dz in -params.canopy_radius / 2..=params.canopy_radius / 2 {
                    if dx * dx + dz * dz > (params.canopy_radius / 2) * (params.canopy_radius / 2) {
                        continue;
                    }

                    let coord = [x + dx, canopy_y + dy, z + dz];
                    if !within_bounds_arr(&coord, &cfg.size) {
                        continue;
                    }

                    if rng.random::<f32>() < params.leaf_density * 1.0 {
                        // Reduced from 1.2 to 1.0 for more gaps
                        let entry = self.cells_mut().entry(coord).or_insert(Cell::empty());
                        if !entry.intersects(forbidden) {
                            *entry |= if rng.random::<f32>() < 0.5 {
                                Cell::SPARSE
                            } else {
                                Cell::FILLED
                            }; // Added SPARSE probability for canopy core
                        }
                    }
                }
            }
        }
    }
    // ------------------------------------------------------------------
    // 3. CARVE PASSAGES  -------------------------------------------------
    // ------------------------------------------------------------------
    /// Removes voxels along paths where `passage_fn` returns **true**.
    /// Typical usage: generate cave tunnels based on 3‑D noise or a
    /// randomized BFS. The closure is called for every coordinate and must
    /// be **pure** (no side‑effects) to keep the borrow checker happy.
    pub fn carve_passages(
        &mut self,
        cfg: &TerrainConfig,
        //                     ▼ trait-object, no generics
        mut passage_fn: &mut dyn FnMut(i32, i32, i32) -> bool,
    ) {
        let [max_x, max_y, max_z] = cfg.size;
        for x in 0..=max_x {
            for y in 0..=max_y {
                for z in 0..=max_z {
                    if !passage_fn(x, y, z) {
                        continue;
                    }
                    let coord = [x, y, z];
                    if let Some(cell) = self.cells_mut().get_mut(&coord) {
                        if cell.contains(Cell::SPARSE | Cell::GROUND) {
                            *cell &= !Cell::FILLED;
                        } else {
                            self.cells_mut().remove(&coord);
                        }
                    }
                }
            }
        }
    }

    // ---------------------------------------------------------------------
    pub fn generate_terrain(&mut self, cfg: &TerrainConfig) {
        // -------------------------------------------------- ground height ----
        let flat_band = cfg.flat_band;
        let height_scale = cfg.height_scale;
        let ground_low = Perlin::new(cfg.seed);
        let ground_base = Perlin::new(cfg.seed.wrapping_add(1));

        let mut height_fn = |x: i32, z: i32| -> f64 {
            let a = ground_base.get([x as f64 / height_scale, z as f64 / height_scale, 0.0]);
            let b = ground_low.get([
                x as f64 / (height_scale * 4.0),
                z as f64 / (height_scale * 4.0),
                1.0,
            ]);
            let mut n = ((a * 0.8 + b * 0.2) + 1.0) * 0.5;
            if (0.5 - flat_band..=0.5 + flat_band).contains(&n) {
                n = 0.5;
            }
            n
        };

        // Get the height map from build_ground
        let height_map = self.build_ground(&cfg, &mut height_fn);

        // -------------------------------------------------- trees ------------
        // Pass the height map to scatter_trees
        self.scatter_trees(&cfg, &height_map, 50);

        // -------------------------------------------------- caves ------------
        let cave_noise = Perlin::new(cfg.seed.wrapping_add(1234));
        let cave_scale = 20.0;
        let threshold = 0.8;

        let mut passage_fn = move |x: i32, y: i32, z: i32| -> bool {
            if y <= 1 {
                return false;
            }
            let n = cave_noise.get([
                x as f64 / cave_scale,
                y as f64 / cave_scale,
                z as f64 / cave_scale,
            ]);
            (n + 1.0) * 0.5 > threshold
        };
        // self.carve_passages(&cfg, &mut passage_fn);
    }
}

fn within_bounds_arr(v: &[i32; 3], max: &[i32; 3]) -> bool {
    v.iter()
        .zip(max.iter())
        .all(|(vi, bi)| *vi >= 0 && *vi <= *bi)
}<|MERGE_RESOLUTION|>--- conflicted
+++ resolved
@@ -586,15 +586,7 @@
                     // Check if near a branch for higher density
                     let entry = self.cells_mut().entry(coord).or_insert(Cell::empty());
                     if !entry.intersects(forbidden) {
-<<<<<<< HEAD
                         *entry |= Cell::FILLED;  // Always set FILLED for canopy leaves
-=======
-                        if entry.contains(Cell::SPARSE) || rng.random::<f32>() < 0.6 {
-                            *entry |= Cell::FILLED;
-                        } else {
-                            *entry |= Cell::SPARSE; // Set SPARSE instead of leaving empty
-                        }
->>>>>>> e27cd0c0
                     }
                     
                 }

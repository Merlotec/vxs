"""
Octmap Embedding Testbed
A modular framework for testing various embedding approaches for drone navigation
"""

import torch
import torch.nn as nn
import torch.nn.functional as F
import spconv.pytorch as spconv                           # v2.3+
from spconv.pytorch import SparseConvTensor
import csv, datetime
from torch.utils.tensorboard import SummaryWriter
import numpy as np
from dataclasses import dataclass
from typing import Dict, List, Tuple, Optional, Callable, Union
from abc import ABC, abstractmethod
import voxelsim
from collections import defaultdict
from torch.cuda.amp import autocast, GradScaler
from torch.utils.data import DataLoader, IterableDataset
import os

from losses import make_recon_loss, make_aux_loss
from scipy.ndimage import distance_transform_edt as edt
import time, collections

# ============== Data Structures ==============
@dataclass
class VoxelData:
    """Container for voxel octmap data"""
    occupied_coords: torch.Tensor  # [N, 3] coordinates of occupied voxels
    values: torch.Tensor           # [N] values (filled, sparse, etc)``
    bounds: torch.Tensor           # [3] max bounds of the octmap TODO: Not sure if we can have this, it might have to infer itself/ be adaptive
    drone_pos: torch.Tensor        # [3] current drone position
    
    def to_device(self, device):
        return VoxelData(
            occupied_coords=self.occupied_coords.to(device),
            values=self.values.to(device),
            bounds=self.bounds.to(device),
            drone_pos=self.drone_pos.to(device)
        )


# ============== Base Classes ==============
class EmbeddingEncoder(ABC):
    """Base class for all encoders"""
    @abstractmethod
    def encode(self, voxel_data: VoxelData) -> torch.Tensor:
        pass
    
    @abstractmethod
    def get_embedding_dim(self) -> int:
        pass


class EmbeddingDecoder(ABC):
    """Base class for all decoders"""
    @abstractmethod
    def decode(self, embedding: torch.Tensor, query_points: Optional[torch.Tensor] = None) -> Dict[str, torch.Tensor]:
        pass


class LossHead(ABC, nn.Module):
    variable_length_target: bool = False  # override in subclasses if needed

    def __init__(self, logits_fn: Optional[Callable[[torch.Tensor], torch.Tensor]] = None):
        super().__init__()
        self.logits_fn = logits_fn

    def bind_logits(self, fn: Callable[[torch.Tensor], torch.Tensor]):
        self.logits_fn = fn
        return self

    @abstractmethod
    def forward(self, embedding: torch.Tensor, logits: Optional[torch.Tensor] = None) -> torch.Tensor:
        """
        Return 'prediction' used by compute_loss.
        If logits is None and self.logits_fn is set, the head may call self.logits_fn(embedding).
        """

    @abstractmethod
    def compute_loss(self, prediction: torch.Tensor, target) -> torch.Tensor:
        pass


# ============== Simple CNN Autoencoder ==============
class SimpleCNNEncoder(EmbeddingEncoder, nn.Module):
    def __init__(self, voxel_size=48, embedding_dim=128):
        super().__init__()
        self.voxel_size = voxel_size
        self.embedding_dim = embedding_dim
        
        # 3D CNN encoder
        self.conv1 = nn.Conv3d(1, 32, kernel_size=5, stride=2, padding=2)
        self.conv2 = nn.Conv3d(32, 64, kernel_size=3, stride=2, padding=1)
        self.conv3 = nn.Conv3d(64, 128, kernel_size=3, stride=2, padding=1)

        # Calculate flattened size
        self.flat_size = 128 * (voxel_size // 8) ** 3
        self.fc = nn.Linear(self.flat_size, embedding_dim)
        
    def encode(self, voxel_batch: List[VoxelData]) -> torch.Tensor:
        # Build one dense grid per sample, then stack
        grids = [self._sparse_to_dense(vd) for vd in voxel_batch]  # each [1,1,D,D,D]
        x = torch.cat(grids, dim=0)                                # [B,1,D,D,D]

        x = F.relu(self.conv1(x))
        x = F.relu(self.conv2(x))
        x = F.relu(self.conv3(x))
        x = F.relu(self.conv4)
        # x = x.flatten(1)                                           # [B, F]
        return self.fc(x) 
    
    def _sparse_to_dense(self, voxel_data: VoxelData) -> torch.Tensor:
        """Convert sparse voxel coordinates to dense grid"""

        grid = torch.zeros((1, 1, self.voxel_size, self.voxel_size, self.voxel_size),
                          device=voxel_data.occupied_coords.device, dtype=torch.float32)
        
        if voxel_data.occupied_coords.shape[0] > 0:
            # Normalize coordinates to grid size
            coords = voxel_data.occupied_coords.float()
            coords = coords / voxel_data.bounds.float() * (self.voxel_size - 1)
            coords = coords.long().clamp(0, self.voxel_size - 1)
            
            # Fill grid
            grid[0, 0, coords[:, 0], coords[:, 1], coords[:, 2]] = voxel_data.values
     

        return grid
    
    def get_embedding_dim(self) -> int:
        return self.embedding_dim


class SimpleCNNDecoder(EmbeddingDecoder, nn.Module):
    def __init__(self, embedding_dim=128, voxel_size=48):
        super().__init__()
        self.voxel_size = voxel_size
        self.embedding_dim = embedding_dim
        
        # Calculate sizes
        self.init_size = voxel_size // 8
        self.flat_size = 128 * self.init_size ** 3
        
        self.fc = nn.Linear(embedding_dim, self.flat_size)
        self.deconv1 = nn.ConvTranspose3d(128, 64, kernel_size=3, stride=2, padding=1, output_padding=1)
        self.deconv2 = nn.ConvTranspose3d(64, 32, kernel_size=3, stride=2, padding=1, output_padding=1)
        self.deconv3 = nn.ConvTranspose3d(32, 3, kernel_size=5, stride=2, padding=2, output_padding=1)
        
    def decode(self, embedding: torch.Tensor, query_points: Optional[torch.Tensor] = None, skips=None) -> Dict[str, torch.Tensor]:
        if embedding.dim() == 2:
            # old (flat) path
            x = self.fc(embedding)
            x = x.view(-1, 128, self.init_size, self.init_size, self.init_size)
        elif embedding.dim() == 5:
            # NEW: feature-map path
            x = embedding
            # (optional) sanity check on spatial size
            assert x.shape[2:] == (self.init_size, self.init_size, self.init_size), \
                f"Expected feature map [B,128,{self.init_size},{self.init_size},{self.init_size}], got {tuple(x.shape)}"
        else:
            raise ValueError(f"Decoder got unexpected tensor shape {embedding.shape}")

        x = F.relu(self.deconv1(x))
        x = F.relu(self.deconv2(x))
        logits = self.deconv3(x)
        return {"logits": logits}


# Mein Encoder

class MeinEncoder(EmbeddingEncoder, nn.Module):
    def __init__(self, voxel_size=48, embedding_dim=128):
        super().__init__()
        self.voxel_size = voxel_size
        self.embedding_dim = embedding_dim
        
        # 3D CNN encoder
        self.conv1 = nn.Conv3d(1, 32, kernel_size=5, stride=2, padding=2)
        self.conv2 = nn.Conv3d(32, 64, kernel_size=3, stride=2, padding=1)
        self.conv3 = nn.Conv3d(64, 128, kernel_size=3, stride=1, padding=1)
        
        # Calculate flattened size
        self.flat_size = 128 * (voxel_size // 8) ** 3
        self.fc = nn.Linear(self.flat_size, embedding_dim)
        
    def encode(self, voxel_batch: List[VoxelData]) -> torch.Tensor:
        # Build one dense grid per sample, then stack
        grids = [self._sparse_to_dense(vd) for vd in voxel_batch]  # each [1,1,D,D,D]
        x = torch.cat(grids, dim=0)                                # [B,1,D,D,D]

        x = F.relu(self.conv1(x))
        x = F.relu(self.conv2(x))
        x = F.relu(self.conv3(x))
        x = x.flatten(1)                                           # [B, F]
        return self.fc(x) 
    
    def _sparse_to_dense(self, voxel_data: VoxelData) -> torch.Tensor:
        """Convert sparse voxel coordinates to dense grid"""

        grid = torch.zeros((1, 1, self.voxel_size, self.voxel_size, self.voxel_size),
                          device=voxel_data.occupied_coords.device, dtype=torch.float32)
        
        if voxel_data.occupied_coords.shape[0] > 0:
            # Normalize coordinates to grid size
            coords = voxel_data.occupied_coords.float()
            coords = coords / voxel_data.bounds.float() * (self.voxel_size - 1)
            coords = coords.long().clamp(0, self.voxel_size - 1)
            
            # Fill grid
            grid[0, 0, coords[:, 0], coords[:, 1], coords[:, 2]] = voxel_data.values
     

        return grid
    
    def get_embedding_dim(self) -> int:
        return self.embedding_dim


class MeinDecoder(EmbeddingDecoder, nn.Module):
    def __init__(self, embedding_dim=128, voxel_size=48):
        super().__init__()
        self.voxel_size = voxel_size
        self.embedding_dim = embedding_dim
        
        # Calculate sizes
        self.init_size = voxel_size // 8
        self.flat_size = 128 * self.init_size ** 3
        
        self.fc = nn.Linear(embedding_dim, self.flat_size)
        self.deconv1 = nn.ConvTranspose3d(128, 64, kernel_size=3, stride=2, padding=1, output_padding=1)
        self.deconv2 = nn.ConvTranspose3d(64, 32, kernel_size=3, stride=2, padding=1, output_padding=1)
        self.deconv3 = nn.ConvTranspose3d(32, 3, kernel_size=5, stride=2, padding=2, output_padding=1)
        
    def decode(self, embedding: torch.Tensor, query_points: Optional[torch.Tensor] = None, skips=None) -> Dict[str, torch.Tensor]:
        x = self.fc(embedding)
        x = x.view(-1, 128, self.init_size, self.init_size, self.init_size)
        
        x = F.relu(self.deconv1(x))
        x = F.relu(self.deconv2(x))
        logits = self.deconv3(x)
        
        return {"logits": logits}


# ---------------------------------------------------------------------------


class ResBlock3D(nn.Module):
    def __init__(self, c):
        super().__init__()
        self.net = nn.Sequential(
            nn.Conv3d(c, c, 3, padding=1, bias=False),
            nn.BatchNorm3d(c), nn.ReLU(inplace=True),
            nn.Conv3d(c, c, 3, padding=1, bias=False),
            nn.BatchNorm3d(c),
        )
        self.act = nn.ReLU(inplace=True)

    def forward(self, x):
        return self.act(x + self.net(x))


class UNet3DEncoder(EmbeddingEncoder, nn.Module):
    def __init__(self, voxel_size=48, embedding_dim=512):   # pick any ≤1000
        super().__init__()
        self.voxel_size    = voxel_size
        self.embedding_dim = embedding_dim

        self.stem = nn.Sequential(                 # 48³ → 24³ (32ch)
            nn.Conv3d(1, 32, 3, padding=1, bias=False),
            nn.BatchNorm3d(32), nn.ReLU(inplace=True),
            ResBlock3D(32),
            nn.Conv3d(32, 64, 3, stride=2, padding=1, bias=False),
            nn.BatchNorm3d(64), nn.ReLU(inplace=True),
            ResBlock3D(64)
        )
        self.down = nn.Sequential(                 # 24³ → 12³ (128ch)
            nn.Conv3d(64, 128, 3, stride=2, padding=1, bias=False),
            nn.BatchNorm3d(128), nn.ReLU(inplace=True),
            ResBlock3D(128)
        )

        self.fc = nn.Linear(128, embedding_dim)

    # same helper you already have
    def _sparse_to_dense(self, vd):
        g = torch.zeros((1,1,self.voxel_size,self.voxel_size,self.voxel_size),
                        device=vd.occupied_coords.device)
        if vd.occupied_coords.numel():
            xyz = (vd.occupied_coords.float()/vd.bounds.float()*(self.voxel_size-1)).long()
            xyz = xyz.clamp(0, self.voxel_size-1)  # ← add this
            g[0,0, xyz[:,0], xyz[:,1], xyz[:,2]] = vd.values
        return g

    def encode(self, voxel_batch):
        x = torch.cat([self._sparse_to_dense(v) for v in voxel_batch], 0)
        x = self.stem(x)
        x = self.down(x)                 # [B,128,12,12,12]
        x = x.mean(dim=[2,3,4])          # global average-pool
        return self.fc(x)                # **only latent**, no skips

    def get_embedding_dim(self):
        return self.embedding_dim


# ------------------------------------------------------------------
#  🄱 Decoder: latent → 12³ → 24³ → 48³ (no skip cat)
# ------------------------------------------------------------------
class UNet3DDecoder(EmbeddingDecoder, nn.Module):
    def __init__(self, embedding_dim=512, voxel_size=48):
        super().__init__()
        self.voxel_size = voxel_size
        self.init_size  = voxel_size // 4       # 12
        self.fc = nn.Linear(embedding_dim, 128 * self.init_size**3)

        self.up1 = nn.Sequential(               # 12³ → 24³
            nn.ConvTranspose3d(128, 64, 4, stride=2, padding=1, bias=False),
            nn.BatchNorm3d(64), nn.ReLU(inplace=True),
            ResBlock3D(64)
        )
        self.up0 = nn.Sequential(               # 24³ → 48³
            nn.ConvTranspose3d(64, 32, 4, stride=2, padding=1, bias=False),
            nn.BatchNorm3d(32), nn.ReLU(inplace=True),
            ResBlock3D(32)
        )
        self.out = nn.Conv3d(32, 3, 3, padding=1)

    def decode(self, embedding, skips=None):    # skips ignored
        x = self.fc(embedding)
        x = x.view(-1, 128, self.init_size, self.init_size, self.init_size)
        x = self.up1(x)
        x = self.up0(x)
        return {"logits": self.out(x)}
    # ----------------------------------------------------------------------

# ===== ResNet-style 3D encoder/decoder (GroupNorm) =====
class _GN3d(torch.nn.GroupNorm):
    def __init__(self, num_channels, groups=32):
        super().__init__(num_groups=min(groups, num_channels), num_channels=num_channels)

class _ResBlock3D_GN(nn.Module):
    def __init__(self, c):
        super().__init__()
        self.conv1 = nn.Conv3d(c, c, 3, padding=1, bias=False)
        self.gn1   = _GN3d(c); self.act = nn.ReLU(inplace=True)
        self.conv2 = nn.Conv3d(c, c, 3, padding=1, bias=False)
        self.gn2   = _GN3d(c)
    def forward(self, x):
        return self.act(x + self.gn2(self.conv2(self.act(self.gn1(self.conv1(x))))))
    
class ResNet3DEncoder(EmbeddingEncoder, nn.Module):
    """48/96/etc → 24 → 12 → 6; GAP → latent. No skips."""
    def __init__(self, voxel_size=48, embedding_dim=1024, widths=(32, 64, 128)):
        super().__init__()
        assert voxel_size % 8 == 0, "ResNet3DEncoder expects voxel_size divisible by 8"
        self.voxel_size = voxel_size
        self.embedding_dim = embedding_dim
        c0, c1, c2 = widths

        self.stem = nn.Sequential(
            nn.Conv3d(1, c0, 5, stride=2, padding=2, bias=False), _GN3d(c0), nn.ReLU(True),
            _ResBlock3D_GN(c0),
        )  # x/2
        self.stage1 = nn.Sequential(
            nn.Conv3d(c0, c1, 3, stride=2, padding=1, bias=False), _GN3d(c1), nn.ReLU(True),
            _ResBlock3D_GN(c1),
        )  # x/4
        self.stage2 = nn.Sequential(
            nn.Conv3d(c1, c2, 3, stride=2, padding=1, bias=False), _GN3d(c2), nn.ReLU(True),
            _ResBlock3D_GN(c2),
        )  # x/8

        self.proj = nn.Linear(c2, embedding_dim)

    def _sparse_to_dense(self, vd: VoxelData) -> torch.Tensor:
        g = torch.zeros((1,1,self.voxel_size,self.voxel_size,self.voxel_size),
                        device=vd.occupied_coords.device, dtype=torch.float32)
        if vd.occupied_coords.numel():
            xyz = (vd.occupied_coords.float()/vd.bounds.float()*(self.voxel_size-1)).long().clamp(0,self.voxel_size-1)
            g[0,0, xyz[:,0], xyz[:,1], xyz[:,2]] = vd.values
        return g

    def encode(self, voxel_batch: List[VoxelData]) -> torch.Tensor:
        x = torch.cat([self._sparse_to_dense(v) for v in voxel_batch], 0)  # [B,1,D,H,W]
        x = self.stem(x); x = self.stage1(x); x = self.stage2(x)           # [B,c2,D/8,H/8,W/8]
        x = x.mean(dim=(2,3,4))                                            # GAP → [B,c2]
        return self.proj(x)                                                # [B,E]

    def get_embedding_dim(self) -> int:
        return self.embedding_dim


class ResNet3DDecoder(EmbeddingDecoder, nn.Module):
    """latent → 1/8 grid → 1/4 → 1/2 → full; 3-class logits."""
    def __init__(self, embedding_dim=1024, voxel_size=48, widths=(128, 64, 32)):
        super().__init__()
        assert voxel_size % 8 == 0, "ResNet3DDecoder expects voxel_size divisible by 8"
        self.voxel_size = voxel_size
        self.init_size  = voxel_size // 8
        c2, c1, c0 = widths

        self.fc = nn.Linear(embedding_dim, c2 * self.init_size**3)

        self.up1 = nn.Sequential(  # 1/8 → 1/4
            nn.ConvTranspose3d(c2, c1, 4, stride=2, padding=1, bias=False), _GN3d(c1), nn.ReLU(True),
            _ResBlock3D_GN(c1),
        )
        self.up2 = nn.Sequential(  # 1/4 → 1/2
            nn.ConvTranspose3d(c1, c0, 4, stride=2, padding=1, bias=False), _GN3d(c0), nn.ReLU(True),
            _ResBlock3D_GN(c0),
        )
        self.up3 = nn.Sequential(  # 1/2 → 1
            nn.ConvTranspose3d(c0, 32, 4, stride=2, padding=1, bias=False), _GN3d(32), nn.ReLU(True),
        )
        self.out = nn.Conv3d(32, 3, 3, padding=1)

    def decode(self, embedding: torch.Tensor, query_points: Optional[torch.Tensor] = None, skips=None) -> Dict[str, torch.Tensor]:
        x = self.fc(embedding).view(-1, self.up1[0].in_channels, self.init_size, self.init_size, self.init_size)
        x = self.up1(x); x = self.up2(x); x = self.up3(x)
        logits = self.out(x)
        return {"logits": logits}

# ===== Implicit MLP decoder (chunked) =====
class ImplicitMLPDecoder(EmbeddingDecoder, nn.Module):
    """
    Predicts per-voxel logits from (z, xyz) with an MLP; returns dense [B,3,D,H,W].
    Good for smooth surfaces; can be slower — use chunking.
    """
    def __init__(self, embedding_dim=1024, voxel_size=48, hidden=256, depth=4, chunk=65536):
        super().__init__()
        self.voxel_size = voxel_size
        self.embedding_dim = embedding_dim
        self.hidden = hidden
        self.depth = depth
        self.chunk = chunk

        layers = []
        in_dim = embedding_dim + 3
        for i in range(depth):
            out = hidden if i < depth - 1 else 3
            layers.append(nn.Linear(in_dim, out, bias=True))
            if i < depth - 1:
                layers.append(nn.ReLU(inplace=True))
                in_dim = hidden
        self.mlp = nn.Sequential(*layers)

        # precompute normalized grid in [-1, 1]³
        coords = torch.stack(torch.meshgrid(
            torch.linspace(-1, 1, voxel_size),
            torch.linspace(-1, 1, voxel_size),
            torch.linspace(-1, 1, voxel_size),
            indexing='ij'
        ), dim=-1).view(-1, 3)  # [V,3]
        self.register_buffer("grid", coords, persistent=False)

    def decode(self, embedding: torch.Tensor, query_points: Optional[torch.Tensor] = None, skips=None) -> Dict[str, torch.Tensor]:
        # embedding: [B,E]
        B, E = embedding.shape
        V = self.grid.shape[0]
        outs = []
        for b in range(B):
            z = embedding[b].unsqueeze(0).expand(V, -1)   # [V,E]
            feats = torch.cat([z, self.grid.to(z.dtype)], dim=1)  # [V,E+3]
            preds = []
            for i in range(0, V, self.chunk):
                preds.append(self.mlp(feats[i:i+self.chunk]))
            pred = torch.cat(preds, dim=0)  # [V,3]
            outs.append(pred.view(self.voxel_size, self.voxel_size, self.voxel_size, 3)
                             .permute(3,0,1,2))  # [3,D,H,W]
        logits = torch.stack(outs, dim=0)  # [B,3,D,H,W]
        return {"logits": logits}
    
# Point MLP Encoder

class PointMLPEncoder(EmbeddingEncoder, nn.Module):
    """
    Encodes directly from sparse points: [x,y,z] (normalized) + value.
    Robust at coarse grids; no dense voxel tensor needed.
    """
    def __init__(self, voxel_size=48, embedding_dim=512,
                 fourier_feats: int = 0, max_points: int = 8192):
        super().__init__()
        self.voxel_size = voxel_size
        self.embedding_dim = embedding_dim
        self.max_points = max_points
        self.k = fourier_feats

        in_dim = 4  # x,y,z,val
        if self.k > 0:
            in_dim += 6 * self.k  # sin/cos on 3 coords with k bands

        self.mlp = nn.Sequential(
            nn.Linear(in_dim, 128), nn.ReLU(True),
            nn.Linear(128, 256),     nn.ReLU(True),
            nn.Linear(256, 256),     nn.ReLU(True),
        )
        self.head = nn.Linear(256 * 2, embedding_dim)  # mean+max concat

        # precompute Fourier frequencies if requested
        if self.k > 0:
            bands = 2.0 ** torch.arange(self.k).float() * np.pi
            self.register_buffer("bands", bands, persistent=False)

    def get_embedding_dim(self): return self.embedding_dim

    def _featify(self, vd: VoxelData) -> torch.Tensor:
        if vd.occupied_coords.numel() == 0:
            return torch.zeros((1, 4 + (6*self.k if self.k>0 else 0)),
                               device=self.head.weight.device)

        xyz = vd.occupied_coords.float() / vd.bounds.float()  # [0,1]
        val = vd.values.float().unsqueeze(1)                  # [N,1]
        x = torch.cat([xyz, val], dim=1)                      # [N,4]

        if self.k > 0:
            # Fourier features on coords mapped to [-1,1]
            uvw = (xyz * 2 - 1)                               # [-1,1]
            # [N,3] -> [N,3,k]
            ang = uvw.unsqueeze(-1) * self.bands
            sins = torch.sin(ang); coss = torch.cos(ang)
            # concat along last dim -> [N,3,2k], then flatten 3*(2k)
            fourier = torch.cat([sins, coss], dim=-1).reshape(uvw.size(0), -1)
            x = torch.cat([x, fourier], dim=1)

        # random or strided subsample if too many points
        if x.size(0) > self.max_points:
            idx = torch.randperm(x.size(0), device=x.device)[:self.max_points]
            x = x[idx]
        return x

    def encode(self, voxel_batch: List[VoxelData]) -> torch.Tensor:
        embs = []
        for vd in voxel_batch:
            x = self._featify(vd)              # [N,d]
            f = self.mlp(x)                    # [N,256]
            mean = f.mean(0)
            mx, _ = f.max(0)
            embs.append(self.head(torch.cat([mean, mx], dim=0)))
        return torch.stack(embs, dim=0)        # [B,E]


class PointNetPPLiteFPEncoder(EmbeddingEncoder, nn.Module):
    """
    Hierarchical point-set encoder (PointNet++-lite) with FEATURE PROPAGATION.
    Stages:
      SA0: sample K0 centers from raw points; group from raw points; per-group MLP on [Δxyz, val, ||Δ||, Fourier(Δ)] → pool → C
      SA1+: sample Ki from previous centers; group from previous centers; MLP on [Δxyz, ||Δ||, prev_center_feat, Fourier(Δ)] → pool → C
    Final: global mean+max over last-stage tokens, linear head → embedding_dim.
    Notes:
      - Sampling is voxel-grid (fast, uniform-ish). Flip use_fps=True for FPS.
      - Neighborhood query is brute-force (pairwise) with radius + top-k cap; fine at N≤~8k.
    """
    def __init__(
        self,
        voxel_size: int = 48,
        embedding_dim: int = 512,
        max_points: int = 8192,                 # cap raw N
        stages=((2048, 2.5), (512, 5.0), (128, 9.0)),  # (K, radius_in_voxels)
        nbrs_cap: int = 64,                     # max neighbors per center
        fourier_feats: int = 0,                 # 0 disables Fourier(Δxyz)
        width: int = 128,                       # per-stage hidden (C)
        use_fps: bool = False                   # default voxel-grid subsample
    ):
        super().__init__()
        self.voxel_size    = voxel_size
        self.embedding_dim = embedding_dim
        self.max_points    = max_points
        self.stages        = list(stages)
        self.nbrs_cap      = int(nbrs_cap)
        self.k_fourier     = int(fourier_feats)
        self.width         = int(width)
        self.use_fps       = bool(use_fps)

        # Stage-specific MLPs: SA0 sees val, later stages see prev feature (C)
        in0 = 3 + 1 + 1 + (6*self.k_fourier if self.k_fourier > 0 else 0)          # Δxyz, val, ||Δ||, PE
        inL = 3 + 1 + self.width + (6*self.k_fourier if self.k_fourier > 0 else 0) # Δxyz, ||Δ||, prev_feat, PE
        self.stage_mlps = nn.ModuleList()
        self.post_mlps  = nn.ModuleList()
        for si in range(len(self.stages)):
            ind = in0 if si == 0 else inL
            self.stage_mlps.append(nn.Sequential(
                nn.Linear(ind, self.width), nn.ReLU(True),
                nn.Linear(self.width, self.width), nn.ReLU(True),
            ))
            self.post_mlps.append(nn.Sequential(
                nn.Linear(2*self.width, self.width), nn.ReLU(True)  # after mean+max concat
            ))

        # Final head after global mean+max over tokens
        self.head = nn.Linear(2*self.width, embedding_dim)

        # Fourier bands
        if self.k_fourier > 0:
            bands = (2.0 ** torch.arange(self.k_fourier).float()) * np.pi
            self.register_buffer("bands", bands, persistent=False)

    def get_embedding_dim(self) -> int:
        return self.embedding_dim

    # -------- sampling helpers --------
    @staticmethod
    def _pairwise_dist2(a: torch.Tensor, b: torch.Tensor):
        # a: [M,3], b: [N,3] -> [M,N]
        a2 = (a**2).sum(1, keepdim=True)
        b2 = (b**2).sum(1).unsqueeze(0)
        return (a2 + b2 - 2.0 * (a @ b.t())).clamp_min_(0.0)

    @staticmethod
    def _fps(xyz: torch.Tensor, K: int):
        N = xyz.size(0); K = min(K, N)
        if K == N:
            return torch.arange(N, device=xyz.device, dtype=torch.long)
        sel = torch.empty(K, dtype=torch.long, device=xyz.device)
        sel[0] = torch.randint(0, N, (1,), device=xyz.device)
        dists = torch.full((N,), float('inf'), device=xyz.device)
        for i in range(1, K):
            p = xyz[sel[i-1]].unsqueeze(0)
            d2 = ((xyz - p)**2).sum(1)
            dists = torch.minimum(dists, d2)
            sel[i] = torch.argmax(dists)
        return sel

    def _voxel_grid_subsample(self, xyz_int: torch.Tensor, target_k: int):
        """
        Keep ≤1 point per coarse cell; choose cell size to hit ~target_k total.
        xyz_int: [N,3] int voxel coords in [0, side-1].
        """
        device = xyz_int.device
        N = int(xyz_int.size(0))
        if N == 0:
            return torch.empty(0, dtype=torch.long, device=device)
        if N <= target_k:
            return torch.arange(N, device=device, dtype=torch.long)

        side = int(self.voxel_size)
        cell = max(1, int(np.ceil(side / (target_k ** (1/3)))))
        cells = (xyz_int // cell).to(torch.int64)  # [N,3]

        # 3D hash → 1D (int64 to avoid overflow)
        h = (cells[:, 0]
             + cells[:, 1] * 73856093
             + cells[:, 2] * 19349663).to(torch.int64)

        # keep one index per unique hash (stable-ish)
        h_sorted, perm = torch.sort(h)
        keep_mask = torch.ones_like(h_sorted, dtype=torch.bool)
        keep_mask[1:] = h_sorted[1:] != h_sorted[:-1]
        keep = perm[keep_mask]

        if keep.numel() > target_k:
            keep = keep[torch.randperm(keep.numel(), device=device)[:target_k]]
        return keep

    def _fourier(self, x: torch.Tensor):
        # x: [*,3] roughly in [-1,1]
        ang = x.unsqueeze(-1) * self.bands  # [*,3,B]
        s, c = torch.sin(ang), torch.cos(ang)
        return torch.cat([s, c], dim=-1).reshape(*x.shape[:-1], -1)

    # -------- one SA stage with feature propagation --------
    def _stage(self, src_xyz: torch.Tensor, src_feat: torch.Tensor,
               base_xyz: torch.Tensor, K: int, radius: float, si: int):
        """
        src_xyz:  [Ns,3] points to search neighbors from
        src_feat: [Ns,1] (SA0) or [Ns,C] (SA1+)
        base_xyz: [Nb,3] points to sample centers from (usually same as src_xyz)
        Returns:
          centers_xyz:  [K,3]
          centers_feat: [K,C]
        """
        device = src_xyz.device; C = self.width

        # choose centers
        if self.use_fps:
            idx = self._fps(base_xyz, K)
        else:
            idx = self._voxel_grid_subsample(base_xyz.long().to(torch.int64), K)
        centers_xyz = base_xyz[idx]  # [K,3]

        # neighbor gather
        d2 = self._pairwise_dist2(centers_xyz, src_xyz)   # [K,Ns]
        r2 = float(radius * radius)
        d2_masked = d2.clone()
        d2_masked[d2_masked > r2] = float('inf')

        k_take = min(self.nbrs_cap, src_xyz.size(0))
        vals, nn_idx = torch.topk(d2_masked, k=k_take, dim=1, largest=False)

        # ensure at least one finite neighbor per center
        none_mask = torch.isinf(vals[:, 0])
        if none_mask.any():
            fallback = d2.argmin(dim=1)
            nn_idx[none_mask, 0] = fallback[none_mask]
            vals[none_mask, 0]   = d2[none_mask, fallback[none_mask]]

        # validity mask
        valid   = torch.isfinite(vals)                         # [K,k]
        valid_e = valid.unsqueeze(-1)                          # [K,k,1]

        # gather neighbor info
        nbr_xyz  = src_xyz[nn_idx]                             # [K,k,3]
        delta    = (nbr_xyz - centers_xyz.unsqueeze(1)) / max(radius, 1e-6)  # [-1,1]-ish

        # distances: clamp to avoid inf, then mask
        distn = torch.sqrt(torch.clamp(vals, min=0.0, max=r2)).unsqueeze(-1) / max(radius, 1e-6)

        nbr_feat = src_feat[nn_idx]                            # [K,k, 1 or C]

        # *** CRUCIAL: zero-out invalid neighbors BEFORE the MLP ***
        delta    = delta    * valid_e
        distn    = distn    * valid_e
        nbr_feat = nbr_feat * valid_e

        parts = [delta, distn, nbr_feat]
        if self.k_fourier > 0:
            parts.append(self._fourier(delta))                 # delta already masked
        x = torch.cat(parts, dim=-1)                           # [K,k,F_in]

        # per-neighbor MLP → [K,k,C] (finite)
        Kk = x.shape[0] * x.shape[1]
        x  = self.stage_mlps[si](x.view(Kk, -1)).view(x.shape[0], x.shape[1], -1)

        # pooled features
        counts = valid.float().sum(dim=1).clamp_min_(1.0).unsqueeze(-1)  # [K,1]
        mean   = x.sum(dim=1) / counts                                   # [K,C]

        neg_big  = torch.finfo(x.dtype).min
        x_masked = torch.where(valid.unsqueeze(-1), x, x.new_full((), neg_big))
        mx, _    = x_masked.max(dim=1)                                    # [K,C]

        out = torch.cat([mean, mx], dim=-1)                               # [K,2C]
        out = self.post_mlps[si](out)                                     # [K,C]
        return centers_xyz, out

    # -------- encode one sample --------
    def _encode_one(self, vd: VoxelData) -> torch.Tensor:
        dev = self.head.weight.device
        if vd.occupied_coords.numel() == 0:
            return torch.zeros(self.embedding_dim, device=dev)

        xyz = vd.occupied_coords.to(device=dev, dtype=torch.float32)        # [N,3] in voxel units
        val = vd.values.to(device=dev, dtype=torch.float32).unsqueeze(1)    # [N,1]

        # optional cap N
        if xyz.size(0) > self.max_points:
            keep = self._voxel_grid_subsample(xyz.long().to(torch.int64), self.max_points)
            xyz, val = xyz[keep], val[keep]

        # SA0: from raw points
        K0, r0 = self.stages[0]
        c_xyz, c_feat = self._stage(src_xyz=xyz, src_feat=val, base_xyz=xyz, K=K0, radius=r0, si=0)

        # SA1..n: from previous centers (propagate features)
        for si in range(1, len(self.stages)):
            Ki, ri = self.stages[si]
            c_xyz, c_feat = self._stage(
                src_xyz=c_xyz, src_feat=c_feat, base_xyz=c_xyz,
                K=Ki, radius=ri, si=si
            )

        # Global mean+max over tokens → embedding
        mean = c_feat.mean(dim=0)
        mx, _ = c_feat.max(dim=0)
        return self.head(torch.cat([mean, mx], dim=0))

    def encode(self, voxel_batch: List[VoxelData]) -> torch.Tensor:
        return torch.stack([self._encode_one(vd) for vd in voxel_batch], dim=0)





class CrossAttnTokensEncoder(EmbeddingEncoder, nn.Module):
    """
    High-detail encoder:
      - Tokens from /8 and /4 global grids
      - 3D sinusoidal positional encoding
      - More queries; final Linear projects to embedding_dim
    """
    def __init__(self, voxel_size=48, embedding_dim=1024,
                 token_channels=256, num_queries=64, heads=4, layers=2,
                 use_global_g4=True):
        super().__init__()
        assert voxel_size % 8 == 0
        self.voxel_size = voxel_size
        self.embedding_dim = embedding_dim
        self.use_global_g4 = use_global_g4

        # --- conv stem with tap points at /4 and /8 ---
        self.conv1 = nn.Sequential(  # /2
            nn.Conv3d(1, 32, 5, stride=2, padding=2, bias=False), nn.ReLU(True))
        self.conv2 = nn.Sequential(  # /4
            nn.Conv3d(32, 64, 3, stride=2, padding=1, bias=False), nn.ReLU(True))
        self.conv3 = nn.Sequential(  # /8
            nn.Conv3d(64, token_channels, 3, stride=2, padding=1, bias=False), nn.ReLU(True))
        self.reduce4 = nn.Conv3d(64, token_channels, 1, bias=False)  # match C at /4

        # learnable queries
        self.queries = nn.Parameter(torch.randn(num_queries, token_channels))

        # attention blocks
        self.mhas = nn.ModuleList([
            nn.MultiheadAttention(token_channels, heads, batch_first=True)
            for _ in range(layers)
        ])
        self.ffns = nn.ModuleList([
            nn.Sequential(
                nn.Linear(token_channels, 4*token_channels), nn.ReLU(True),
                nn.Linear(4*token_channels, token_channels)
            ) for _ in range(layers)
        ])
        self.norm_q = nn.LayerNorm(token_channels)
        self.norm_t = nn.LayerNorm(token_channels)

        # final projection keeps output compact for the agent
        self.proj = nn.Linear(num_queries * token_channels, embedding_dim, bias=False)

        self.register_buffer("pe_cached", None, persistent=False)

    # -------- utils --------
    def _sparse_to_dense(self, vd):
        g = torch.zeros((1,1,self.voxel_size,self.voxel_size,self.voxel_size),
                        device=vd.occupied_coords.device)
        if vd.occupied_coords.numel():
            xyz = (vd.occupied_coords.float()/vd.bounds.float()*(self.voxel_size-1)).long().clamp(0,self.voxel_size-1)
            g[0,0, xyz[:,0], xyz[:,1], xyz[:,2]] = vd.values
        return g

    def _posenc_3d(self, D, H, W, C, device):
        # cache per geometry to avoid recompute
        if (self.pe_cached is not None and
            self.pe_cached.shape == (1, D, H, W, C) and
            self.pe_cached.device == device):
            return self.pe_cached

        z = torch.linspace(-1, 1, D, device=device)
        y = torch.linspace(-1, 1, H, device=device)
        x = torch.linspace(-1, 1, W, device=device)
        zz, yy, xx = torch.meshgrid(z, y, x, indexing='ij')         # [D,H,W]
        coords = torch.stack([xx, yy, zz], dim=-1)                  # [D,H,W,3]

        bands = torch.arange(max(1, C // 6), device=device).float()
        freq  = (2.0 ** bands) * np.pi
        ang   = coords.unsqueeze(-1) * freq                         # [D,H,W,3,B]
        sincos = torch.cat([torch.sin(ang), torch.cos(ang)], -1)    # [D,H,W,3,2B]
        pe = sincos.flatten(-2)                                     # [D,H,W,6B]
        if pe.shape[-1] < C:
            pe = F.pad(pe, (0, C - pe.shape[-1]))
        else:
            pe = pe[..., :C]
        self.pe_cached = pe.unsqueeze(0)                            # [1,D,H,W,C]
        return self.pe_cached

    def _flatten_tokens(self, x):  # [B,C,D,H,W] -> [B,T,C]
        B, C, D, H, W = x.shape
        return x.permute(0,2,3,4,1).reshape(B, D*H*W, C)

    # -------- encode --------
    def encode(self, voxel_batch):
        x = torch.cat([self._sparse_to_dense(v) for v in voxel_batch], 0)  # [B,1,D,H,W]
        B = x.size(0)

        x2 = self.conv1(x)                 # /2 (not used for tokens here)
        x4 = self.conv2(x2)                # /4
        x8 = self.conv3(x4)                # /8 (token_channels)

        # /8 tokens + PE
        pe8 = self._posenc_3d(*x8.shape[2:], x8.shape[1], x8.device)       # [1,D8,H8,W8,C]
        t_list = [ self._flatten_tokens(x8 + pe8.permute(0,4,1,2,3)) ]     # [B,T8,C]

        # /4 tokens + PE (optional, but recommended for detail)
        if self.use_global_g4:
            x4r = self.reduce4(x4)                                          # [B,C,D4,H4,W4]
            pe4 = self._posenc_3d(*x4r.shape[2:], x4r.shape[1], x4r.device)
            t_list.append(self._flatten_tokens(x4r + pe4.permute(0,4,1,2,3)))

        tokens = torch.cat(t_list, dim=1)                                   # [B, Tsum, C]
        tokens = self.norm_t(tokens)

        # cross-attn with more queries, then project to embedding_dim
        q = self.queries.unsqueeze(0).expand(B, -1, -1)                     # [B,Q,C]
        for mha, ffn in zip(self.mhas, self.ffns):
            q2,_ = mha(self.norm_q(q), tokens, tokens)
            q = q + q2
            q = q + ffn(q)

        z = q.reshape(B, -1)                                                # [B,Q*C]
        return self.proj(z)                                                 # [B,E]

    def forward(self, voxel_batch):  # for DDP
        return self.encode(voxel_batch)

    def get_embedding_dim(self): return self.embedding_dim


class SepConv3D(nn.Module):
    def __init__(self, c_in, c_out):
        super().__init__()
        self.net = nn.Sequential(
            nn.Conv3d(c_in, c_in, kernel_size=(3,1,1), padding=(1,0,0), groups=c_in, bias=False),
            nn.Conv3d(c_in, c_in, kernel_size=(1,3,1), padding=(0,1,0), groups=c_in, bias=False),
            nn.Conv3d(c_in, c_in, kernel_size=(1,1,3), padding=(0,0,1), groups=c_in, bias=False),
            nn.Conv3d(c_in, c_out, kernel_size=1, bias=False),
            nn.ReLU(True),
        )
    def forward(self, x): return self.net(x)

class Factorised3DDecoder(EmbeddingDecoder, nn.Module):
    """
    latent → 1/8 grid → 1/4 → 1/2 → full using separable 3D convs
    """
    def __init__(self, embedding_dim=512, voxel_size=48, base=96):
        super().__init__()
        assert voxel_size % 8 == 0
        self.voxel_size = voxel_size
        s = voxel_size // 8
        self.fc = nn.Linear(embedding_dim, base * s * s * s)

        self.up1 = nn.Sequential(
        nn.ConvTranspose3d(base, base//2, 4, stride=2, padding=1, bias=False),
        SepConv3D(base//2, base//2),   # ← add c_out
        )
        self.up2 = nn.Sequential(
            nn.ConvTranspose3d(base//2, base//4, 4, stride=2, padding=1, bias=False),
            SepConv3D(base//4, base//4),   # ← add c_out
        )
        self.up3 = nn.Sequential(
            nn.ConvTranspose3d(base//4, base//8, 4, stride=2, padding=1, bias=False),
            SepConv3D(base//8, base//8),   # ← add c_out
        )

        self.out = nn.Conv3d(base//8, 3, 1)

    def decode(self, embedding, query_points=None, skips=None):
        B = embedding.size(0)
        s = self.voxel_size // 8
        x = self.fc(embedding).view(B, -1, s, s, s)
        x = self.up1(x); x = self.up2(x); x = self.up3(x)
        return {"logits": self.out(x)}

class ImplicitFourierDecoder(EmbeddingDecoder, nn.Module):
    """
    Stronger implicit field: concat latent with multi-scale Fourier features of xyz.
    Returns dense logits [B,3,D,H,W]. Chunked to fit memory.
    """
    def __init__(self, embedding_dim=512, voxel_size=48, fourier_bands=8, hidden=256, depth=4, chunk=65536):
        super().__init__()
        self.voxel_size = voxel_size
        self.chunk = chunk

        self.register_buffer("xyz", torch.stack(torch.meshgrid(
            torch.linspace(-1, 1, voxel_size),
            torch.linspace(-1, 1, voxel_size),
            torch.linspace(-1, 1, voxel_size),
            indexing='ij'
        ), dim=-1).view(-1,3), persistent=False)  # [V,3]

        freqs = 2.0 ** torch.arange(fourier_bands)
        self.register_buffer("freqs", freqs * np.pi, persistent=False)
        in_dim = embedding_dim + 3 + 6*fourier_bands  # xyz + sin/cos
        layers = []
        d = in_dim
        for i in range(depth-1):
            layers += [nn.Linear(d, hidden), nn.ReLU(True)]
            d = hidden
        layers += [nn.Linear(d, 3)]
        self.mlp = nn.Sequential(*layers)

    def _encode_xyz(self, xyz):
        # xyz: [N,3] in [-1,1]
        ang = xyz.unsqueeze(-1) * self.freqs  # [N,3,B]
        pe = torch.cat([torch.sin(ang), torch.cos(ang)], dim=-1).view(xyz.size(0), -1)
        return torch.cat([xyz, pe], dim=1)   # [N, 3+6B]

    # In ImplicitFourierDecoder.decode(...)
    def decode(self, embedding, query_points=None, skips=None):
        import torch.cuda.amp as amp
        with amp.autocast(enabled=False):                   # ← force fp32 here
            embedding = embedding.float()
            B, E = embedding.shape
            V = self.xyz.size(0)
            xyz_pe = self._encode_xyz(self.xyz).float()
            outs = []
            for b in range(B):
                z = embedding[b].unsqueeze(0).expand(V, -1)       # [V,E] fp32
                feats = torch.cat([z, xyz_pe], dim=1)
                preds = []
                for i in range(0, V, self.chunk):
                    preds.append(self.mlp(feats[i:i+self.chunk])) # fp32 MLP
                logits = torch.cat(preds, dim=0)
                outs.append(logits.view(self.voxel_size, self.voxel_size, self.voxel_size, 3)
                                .permute(3,0,1,2))
            return {"logits": torch.stack(outs, 0)}






# ============== Loss Heads ==============
class AuxFnHead(LossHead):
    """Wraps a function from losses.make_aux_loss to behave like a LossHead."""
    variable_length_target: bool = False  # set True if the fn needs lists (e.g. chamfer)

    def __init__(self, fn):
        super().__init__()
        self.fn = fn

    def forward(self, embedding, logits=None):
        # We just pass logits through; compute_loss will call the fn with logits + targets
        if logits is None and self.logits_fn is not None:
            logits = self.logits_fn(embedding)
        return logits

    def compute_loss(self, prediction, targets):
        # prediction == logits (from forward)
        return self.fn(prediction, targets)
    
class ContourHead(LossHead, nn.Module):
    """Predicts max altitude contour map from top-down view"""
    def __init__(self, embedding_dim=128, map_size=32):
        super().__init__()
        self.map_size = map_size
        self.fc1 = nn.Linear(embedding_dim, 256)
        self.fc2 = nn.Linear(256, map_size * map_size)

        
    def forward(self, embedding: torch.Tensor) -> torch.Tensor:
        x = F.relu(self.fc1(embedding))
        x = self.fc2(x)
        return x.view(-1, self.map_size, self.map_size)
    
    def compute_loss(self, prediction: torch.Tensor, target: torch.Tensor) -> torch.Tensor:
        return F.mse_loss(prediction, target)


class RelativeOffsetHead(LossHead, nn.Module):
    """Predicts relative offsets to K nearest obstacles/cover"""
    def __init__(self, embedding_dim=128, k_nearest=5):
        super().__init__()
        self.k_nearest = k_nearest
        self.fc1 = nn.Linear(embedding_dim, 128)
        self.fc2 = nn.Linear(128, k_nearest * 3)  # 3D offsets
        
    def forward(self, embedding: torch.Tensor) -> torch.Tensor:
        x = F.relu(self.fc1(embedding))
        x = self.fc2(x)
        return x.view(-1, self.k_nearest, 3)
    
    def compute_loss(self, prediction: torch.Tensor, target: torch.Tensor) -> torch.Tensor:
        return F.mse_loss(prediction, target)


class CoverMaskHead(LossHead, nn.Module):
    """Predicts binary mask of cover within radius"""
    def __init__(self, embedding_dim=128, grid_size=16):
        super().__init__()
        self.grid_size = grid_size
        self.fc1 = nn.Linear(embedding_dim, 256)
        self.fc2 = nn.Linear(256, grid_size * grid_size * grid_size)
        
    def forward(self, embedding: torch.Tensor) -> torch.Tensor:
        x = F.relu(self.fc1(embedding))
        x = self.fc2(x)
        return torch.sigmoid(x.view(-1, self.grid_size, self.grid_size, self.grid_size))
    
    def compute_loss(self, prediction: torch.Tensor, target: torch.Tensor) -> torch.Tensor:
        return F.binary_cross_entropy(prediction, target)
class TopDownHeightHead(LossHead, nn.Module):
    """Predict 2D max-height map (x,z) normalized to [0,1]."""
    def __init__(self, embedding_dim=128, map_size=32):
        super().__init__()
        self.map_size = map_size
        self.net = nn.Sequential(
            nn.Linear(embedding_dim, 256), nn.ReLU(True),
            nn.Linear(256, map_size*map_size)
        )

    def forward(self, embedding):                    # [B,E] -> [B,S,S]
        return self.net(embedding).view(-1, self.map_size, self.map_size)

    def compute_loss(self, prediction, target):
        return F.l1_loss(prediction, target)         # robust to outliers

class DistanceTransformHead(LossHead, nn.Module):
    """Predict a coarse 3D distance transform to nearest occupancy."""
    def __init__(self, embedding_dim=128, grid=24):
        super().__init__()
        self.grid = grid
        self.net = nn.Sequential(
            nn.Linear(embedding_dim, 512), nn.ReLU(True),
            nn.Linear(512, grid*grid*grid)
        )

    def forward(self, embedding):
        return self.net(embedding).view(-1, self.grid, self.grid, self.grid)

    def compute_loss(self, prediction, target_dt):   # expect normalized DT
        return F.smooth_l1_loss(prediction, target_dt)

class OccupancyProjectionHead(LossHead, nn.Module):
    """Predict 3D occupancy at lower res for multi-scale supervision."""
    def __init__(self, embedding_dim=128, grid=24, out_ch=1):
        super().__init__()
        self.grid = grid
        self.fc = nn.Sequential(
            nn.Linear(embedding_dim, 1024), nn.ReLU(True),
            nn.Linear(1024, out_ch*grid*grid*grid)
        )

    def forward(self, embedding):
        x = self.fc(embedding).view(-1, 1, self.grid, self.grid, self.grid)
        return torch.sigmoid(x)  # prob of occupancy

    def compute_loss(self, prediction, target_occ):  # [B,1,G,G,G] float∈[0,1]
        return F.binary_cross_entropy(prediction, target_occ)

# ============== Training Framework ==============
class EmbeddingTrainer:
    def __init__(self, encoder: EmbeddingEncoder, decoder: EmbeddingDecoder, 
                 loss_heads: Dict[str, LossHead], device='cuda', lr=1e-3, recon_loss = None):
        self.encoder = encoder
        self.decoder = decoder
        self.loss_heads = loss_heads
        self.device = torch.device(device if torch.cuda.is_available() else 'cpu')
        

        
        # Move models to device and collect parameters TODO: Not too sure what this does, I think it moves something to GPU if possible
        if isinstance(encoder, nn.Module):
            encoder.to(self.device)

        if isinstance(decoder, nn.Module):
            decoder.to(self.device)

        # ↓↓↓ wrap and move once
        self.loss_heads = nn.ModuleDict(loss_heads)
        self.loss_heads.to(self.device)

        # collect params cleanly
        all_params = []
        if isinstance(encoder, nn.Module):
            all_params += list(encoder.parameters())
        if isinstance(decoder, nn.Module):
            all_params += list(decoder.parameters())
        all_params += list(self.loss_heads.parameters())

        self.recon_loss_fn = recon_loss or (lambda l,t,extra=None: F.cross_entropy(l, t))
        
        self.optimizer = torch.optim.Adam(all_params, lr=lr)
    
    def train_step(self, voxel_batch: List[VoxelData], target_batch: List[Dict[str, torch.Tensor]],
                   loss_weights: Dict[str, float]) -> Dict[str, float]:
        """Single training step"""
        # Zeros stored gradients
        self.optimizer.zero_grad()
        
        # Encode
        out = self.encoder.encode(voxel_batch)
        if isinstance(out, tuple):
            embedding, skips = out
        else:
            embedding, skips = out, None

        # Decode for reconstruction loss
        reconstruction = self.decoder.decode(embedding, skips=skips)
        logits = reconstruction["logits"]    
        # Compute losses
        losses = {}
        
        # Reconstruction loss
        if "reconstruction" in loss_weights:
            recon_targets = torch.cat(
            [self._create_reconstruction_target(vd) for vd in voxel_batch], dim=0
        )   

            # TODO: Check adaptive histogram weighting
            
            # hist = torch.bincount(recon_target.view(-1), minlength=3).float() 
            # inv = 1.0 / (hist + 1e-6)
            # weights = (inv / inv.sum()) * 3.0

            #weights = torch.tensor([0.2, 1.0, 1.5], device=logits.device)

            # --- dynamic class weights (median-frequency + EMA) ---
            num_classes = 3
            counts = torch.bincount(recon_targets.view(-1), minlength=num_classes).float()
            freq = counts / counts.sum().clamp_min(1)

            # median-frequency balancing: w_c = median(freq)/freq_c
            med = freq[freq > 0].median()
            w = med / freq.clamp_min(1e-6)

            # optional: clamp extremes so a missing class doesn't explode the loss
            w = w.clamp(0.25, 4.0)

            # smooth over time (create the buffers the first time)
            if not hasattr(self, "class_weight_ema"):
                self.class_weight_ema = w.to(logits.device)
                self.class_weight_momentum = 0.9
            else:
                self.class_weight_ema = (
                    self.class_weight_momentum * self.class_weight_ema
                    + (1 - self.class_weight_momentum) * w.to(logits.device)
                )

            weights = self.class_weight_ema

            losses["reconstruction"] = self.recon_loss_fn(
            logits, recon_targets,
            extra={"class_weights": weights}
        )

        # inside EmbeddingTrainer.train_step, for aux heads loop

        merged_targets = {}
        if len(target_batch) > 0:
            keys = set().union(*[t.keys() for t in target_batch])
            for k in keys:
                if k == "points":
                    merged_targets[k] = [t[k] for t in target_batch if k in t]
                else:
                    merged_targets[k] = torch.stack(
                        [t[k] for t in target_batch if k in t], dim=0
                    ).to(self.device)

        # ---- auxiliary heads ----
        for name, head in self.loss_heads.items():
            if name not in loss_weights:
                continue

            # Function-based aux heads (use merged_targets, skip name check)
            if isinstance(head, AuxFnHead):
                preds = head(embedding, logits=logits)  # logits reused from recon
                losses[name] = head.compute_loss(preds, merged_targets)
                continue

            # Legacy per-head targets (keep old key check)
            if not all(name in tb for tb in target_batch):
                continue
            preds = head(embedding, logits=logits)
            if getattr(head, "variable_length_target", False):
                t_for_head = [tb[name] for tb in target_batch]
            else:
                t_for_head = torch.stack([tb[name] for tb in target_batch], dim=0)
            losses[name] = head.compute_loss(preds, t_for_head)

        # Total loss
        total_loss = sum(loss_weights.get(name, 0) * loss for name, loss in losses.items())
        losses["total"] = total_loss
        
        # Backward pass
        total_loss.backward()
        self.optimizer.step()
        
        return {k: v.item() for k, v in losses.items()}
    
    def _create_reconstruction_target(self, voxel_data: VoxelData) -> torch.Tensor:
        voxel_size = self.encoder.voxel_size if hasattr(self.encoder, 'voxel_size') else 64
        # default empty = 0
        target = torch.zeros(
        (1, self.encoder.voxel_size, self.encoder.voxel_size, self.encoder.voxel_size),
        device=self.device, dtype=torch.long
        )

        if voxel_data.occupied_coords.shape[0] > 0:
            coords = voxel_data.occupied_coords.float()
            coords = coords / voxel_data.bounds.float() * (voxel_size - 1)
            coords = coords.long().clamp(0, voxel_size - 1)

            # map your current values (1.0 filled, 0.5 sparse) to labels 2 / 1
            filled_mask = voxel_data.values >= 0.8
            sparse_mask = (~filled_mask) & (voxel_data.values >= 0.5)

            target[0, coords[filled_mask, 0], coords[filled_mask, 1], coords[filled_mask, 2]] = 2
            target[0, coords[sparse_mask, 0], coords[sparse_mask, 1], coords[sparse_mask, 2]] = 1

        return target


# ============== Data Generation ==============
class TerrainBatch(IterableDataset):
    """Infinite generator of full cubic worlds (no sub-volume)."""
    def __init__(self, world_size: int = 120,
                 build_dt: bool = True,
                 build_low: bool = True,
                 low_scale: int = 4,
                 build_com: bool = True,
                 build_points: bool = True):
        self.world_size = int(world_size)
        self.build_dt   = bool(build_dt)
        self.build_low  = bool(build_low)
        self.low_scale  = int(low_scale)
        self.build_com  = bool(build_com)
        self.build_pts  = bool(build_points)

    @staticmethod
    def world_to_voxeldata_np(world: voxelsim.VoxelGrid, side: int) -> VoxelData:
        coords_np, vals_np = world.as_numpy()  # (N,3) in (x,z,y) per your lib note; you already treat as (x,y,z)
        coords = torch.from_numpy(coords_np)
        vals   = torch.from_numpy(vals_np)
        return VoxelData(
            occupied_coords = coords,
            values          = vals,
            bounds          = torch.tensor([side]*3, dtype=torch.float32),
            drone_pos       = torch.tensor([side//2]*3, dtype=torch.float32),
        )

    def __iter__(self):
        side = self.world_size
        while True:
            g   = voxelsim.TerrainGenerator()
            cfg = voxelsim.TerrainConfig.default_py()
            cfg.set_seed_py(int(np.random.randint(0, 2**31)))
            # cfg.set_seed_py(42)
            cfg.set_world_size_py(side)
            g.generate_terrain_py(cfg)
            world = g.generate_world_py()

            voxel_data = self.world_to_voxeldata_np(world, side)
            targets = self._generate_targets(voxel_data)  # fast path
            yield voxel_data, targets

    # ---------- helpers ----------
    @staticmethod
    def _block_mean_3d(x: np.ndarray, scale: int) -> np.ndarray:
        """Average pool by integer factor `scale` in 3D."""
        if scale <= 1:
            return x
        D, H, W = x.shape
        assert D % scale == 0 and H % scale == 0 and W % scale == 0, "low_scale must divide each dim"
        x = x.reshape(D//scale, scale, H//scale, scale, W//scale, scale)
        return x.mean(axis=(1,3,5))

    def _generate_targets(self, voxel_data: VoxelData) -> Dict[str, torch.Tensor]:
        """
        Builds:
          - labels   : Long [D,H,W] {0 empty, 1 sparse, 2 filled}
          - occ_dense: Float [D,H,W] in [0,1] (filled=1.0, sparse=0.5)
          - occ_low  : Float [D/s,H/s,W/s] (if build_low)
          - dt       : Float [D,H,W] distance-to-boundary normalized (if build_dt)
          - com      : Float [3] center of mass (x,y,z) (if build_com)
          - points   : Tensor [N,3] GT occupied coords (if build_points; variable length)
        All returned on CPU (dataloader workers), moved to device later by your trainer.
        """
        side = int(voxel_data.bounds[0].item())
        D = H = W = side

        # ---- dense labels (vectorized) ----
        labels_np = np.zeros((D, H, W), dtype=np.uint8)  # 0 empty
        if voxel_data.occupied_coords.numel() > 0:
            coords = voxel_data.occupied_coords.cpu().numpy().astype(np.int64)  # [N,3] (x,y,z)
            vals   = voxel_data.values.cpu().numpy().astype(np.float32)

            # clamp just in case
            np.clip(coords, 0, side-1, out=coords)

            filled_mask = vals >= 0.8
            sparse_mask = (~filled_mask) & (vals >= 0.5)

            if filled_mask.any():
                xyz = coords[filled_mask]
                labels_np[xyz[:,0], xyz[:,1], xyz[:,2]] = 2
            if sparse_mask.any():
                xyz = coords[sparse_mask]
                labels_np[xyz[:,0], xyz[:,1], xyz[:,2]] = 1

        # ---- occupancy float (0, 0.5, 1.0) ----
        occ_np = (labels_np == 2).astype(np.float32) + 0.5 * (labels_np == 1).astype(np.float32)

        # ---- low-res occupancy by avg pooling ----
        if self.build_low:
            occ_low_np = self._block_mean_3d(occ_np, self.low_scale)
        else:
            occ_low_np = None

        # ---- distance transform to boundary (0 at boundary/occupied) ----
        if self.build_dt:
            # edt returns distance to zero; build both sides and take min for boundary distance
            occ_bool = occ_np > 0
            dt_to_empty = edt(occ_bool.astype(np.uint8))      # distance to empty (zeros)
            dt_to_occ   = edt((~occ_bool).astype(np.uint8))   # distance to occ (zeros where occ_bool=1)
            dt_bound    = np.minimum(dt_to_empty, dt_to_occ)
            # normalize (avoid div by zero)
            mx = float(dt_bound.max()) if dt_bound.size else 1.0
            dt_np = (dt_bound / (mx + 1e-6)).astype(np.float32)
        else:
            dt_np = None

        # ---- center of mass (weighted by occ_np) ----
        if self.build_com:
            mass = occ_np.sum()
            if mass > 1e-6:
                xs = np.arange(W, dtype=np.float32)
                ys = np.arange(H, dtype=np.float32)
                zs = np.arange(D, dtype=np.float32)

                # sum over planes
                sum_x = (occ_np.sum(axis=(0,1)) * xs).sum()
                sum_y = (occ_np.sum(axis=(0,2)) * ys).sum()
                sum_z = (occ_np.sum(axis=(1,2)) * zs).sum()

                com_np = np.array([sum_x/mass, sum_y/mass, sum_z/mass], dtype=np.float32)
            else:
                com_np = np.array([W/2.0, H/2.0, D/2.0], dtype=np.float32)  # fallback
        else:
            com_np = None

        # ---- points (variable length) ----
        if self.build_pts and voxel_data.occupied_coords.numel() > 0:
            pts_t = voxel_data.occupied_coords.clone().detach()  # [N,3] torch (CPU)
        else:
            pts_t = torch.zeros((0,3), dtype=torch.float32)

        # ---- pack to torch tensors (CPU) ----
        targets: Dict[str, torch.Tensor] = {
            "labels"   : torch.from_numpy(labels_np.astype(np.int64)),   # Long
            "occ_dense": torch.from_numpy(occ_np),                       # Float
        }
        if occ_low_np is not None:
            targets["occ_low"] = torch.from_numpy(occ_low_np)            # Float
        if dt_np is not None:
            targets["dt"] = torch.from_numpy(dt_np)                      # Float
        if com_np is not None:
            targets["com"] = torch.from_numpy(com_np)                    # Float [3]
        if self.build_pts:
            targets["points"] = pts_t.float()                            # Float [N,3]
        return targets
    






# ============== Main Test Runner ==============
def collate_fn(batch):
    """Custom collate function for batching"""
    voxel_list, target_list = zip(*batch)       
    return list(voxel_list), list(target_list)


def run_experiment(encoder_class, decoder_class, loss_heads, recon_loss, embedding_dim=128, num_epochs=100, batch_size=1, visualize_every=10, size = 48, ckpt_every=100):
    """Run a complete experiment with given encoder/decoder"""
    # Initialize components
    encoder  = encoder_class(voxel_size=size, embedding_dim=embedding_dim)
    decoder  = decoder_class(voxel_size=size, embedding_dim=embedding_dim)
    
        
    # one-step logits function
    logits_fn = lambda z: decoder.decode(z)["logits"]

    # bind it to all heads that need logits
    for h in loss_heads.values():
        if hasattr(h, "bind_logits"):
            h.bind_logits(logits_fn)

    loss_keys = {"total", "reconstruction", *loss_heads.keys()}

    logger = RunLogger(encoder_class.__name__, decoder_class.__name__,
                       loss_keys=loss_keys, ckpt_every=ckpt_every)
    print("▶ logging to:", logger.dir)
    
    trainer = EmbeddingTrainer(encoder, decoder, loss_heads, recon_loss=recon_loss)
    
    # Initialize renderer clients for before/after visualization
    client_input = voxelsim.RendererClient("127.0.0.1", 8080, 8081, 8090, 9090)
    client_output = voxelsim.RendererClient("127.0.0.1", 8082, 8083, 8090, 9090)  
    client_input.connect_py(0)
    client_output.connect_py(0)
    
    # Set up agents for camera positions
    agent_input = voxelsim.Agent(0)
    agent_output = voxelsim.Agent(0)
    # Position cameras above the voxel volume
    agent_input.set_pos([size/2, size/2, size/2])  # Adjust based on sub_volume_size
    agent_output.set_pos([size/2, size/2, size/2])
    client_input.send_agents_py({0: agent_input})
    client_output.send_agents_py({0: agent_output})



    # Create dataloader
    dataset    = TerrainBatch(world_size=size)
    dataloader = DataLoader(
        dataset,
        batch_size          = batch_size,
        collate_fn          = collate_fn,
        num_workers         = os.cpu_count(),
        pin_memory          = True,
        persistent_workers  = True,
        prefetch_factor     = 1,
    )
    
    # Training loop
    loss_history = defaultdict(list)
    
    steps_per_epoch = 10  # Since we have an infinite dataset
    

    # Store a sample for visualization
    viz_sample = None
    stats = collections.defaultdict(list)
    last_viz_wall_t = time.perf_counter()
    dataloader_iter = iter(dataloader)
    for epoch in range(num_epochs):
        epoch_losses = defaultdict(float)
        
        for step in range(steps_per_epoch):
            with Timer() as t_fetch:
                voxel_batch, target_batch = next(dataloader_iter)
            if viz_sample is None:
                viz_sample = (voxel_batch[0], target_batch[0])
                
            # Move to device
            with Timer() as t_move:
                voxel_batch  = [vd.to_device(trainer.device) for vd in voxel_batch]
                target_batch = [{k: v.to(trainer.device) for k, v in t.items()} 
                                for t in target_batch]
            
            # Train step
            with Timer() as t_model:
                loss_weights = {
                "reconstruction": 1.0,
                "soft_iou": 0.5,
                "tv": 0.05,
                "boundary": 0.5,
                "com": 0.2,
                "class_balance": 0.05,
                "ms_occ": 0.3,
                "chamfer": 0.2,
            }
                losses = trainer.train_step(voxel_batch, target_batch, loss_weights)

            stats["fetch"].append(t_fetch.dt)
            stats["move" ].append(t_move.dt)
            stats["model"].append(t_model.dt)
            

            # Accumulate losses
            for name, value in losses.items():
                epoch_losses[name] += value
        
        # Average losses
        for name in epoch_losses:
            epoch_losses[name] /= steps_per_epoch
            loss_history[name].append(epoch_losses[name])
        f = np.mean(stats["fetch"][-steps_per_epoch:])
        m = np.mean(stats["move" ][-steps_per_epoch:])
        g = np.mean(stats["model"][-steps_per_epoch:])
        if epoch % visualize_every == 0:
            print(f"Epoch {epoch}: {dict(epoch_losses)}")

            
            # --- averaged timings for the last “epoch” (10 steps) ---
 
            print(
                f"Epoch {epoch:04d}  "
                f"| fetch {f*1e3:6.1f} ms   "
                f"move {m*1e3:6.1f} ms   "
                f"model {g*1e3:6.1f} ms   "
                f"total {(f+m+g)*1e3:6.1f} ms"
            )

            # --- wall‑clock since last visualisation ---
            now          = time.perf_counter()
            delta        = now - last_viz_wall_t
            last_viz_wall_t = now
            print(f"⏲  {delta:6.2f} s since previous visualisation\n")


            if viz_sample is not None:
                # Show input (before)
                # show_voxels(viz_sample[0], client_input)
                with Timer() as t_disp:
                    # Generate reconstruction (after)
                    with torch.no_grad():
                        viz_data = [viz_sample[0].to_device(trainer.device)]
                        out = encoder.encode(viz_data)
        

                        # handle (latent)   vs   (latent, skips)
                        if isinstance(out, tuple):
                            embedding, skips = out
                        else:
                            embedding, skips = out, None
                        reconstruction = decoder.decode(embedding,skips)
                        logits = reconstruction["logits"]                  # [1,3,D,H,W]
                        
                    
                    # Show output (after)
           
                    # show_voxels(logits, client_output)
                    
                print(
                    f"Visualization updated  –  "
                    f"Input:8090 Output:8091   "
                    f"(render {t_disp.dt*1e3:6.1f} ms)"
                )
            # log & checkpoint
        logger.log_epoch(epoch, epoch_losses,
                            {"fetch": f, "move": m, "model": g})
        logger.maybe_ckpt(epoch, encoder, decoder, trainer.optimizer)
    logger.close()
    return loss_history

class Timer:
    def __enter__(self):
        self.t0 = time.perf_counter(); return self
    def __exit__(self, *exc):
        self.dt = time.perf_counter()-self.t0



def show_voxels(sample, client):
    """
    sample: either
      - VoxelData (GT sparse coords), or
      - torch.Tensor logits with shape [B, 3, D, H, W] or [3, D, H, W]
    """
    cell_dict = {}

    # ---------- Ground truth case ----------
    if isinstance(sample, VoxelData):
        coords = sample.occupied_coords.long().cpu().numpy()
        vals   = sample.values.cpu().numpy()  # 0.5 sparse, 1.0 filled
        for (x,y,z), v in zip(coords, vals):
            cell_dict[(int(x), int(y), int(z))] = (
                voxelsim.Cell.filled() if v > 0.9 else voxelsim.Cell.sparse()
            )

    # ---------- Prediction case ----------
    else:
        logits = sample
        if logits.dim() == 5:   # [B,3,D,H,W]
            logits = logits[0]
        # logits now [3,D,H,W]
        pred_class = logits.argmax(0).cpu().numpy()  # 0 empty, 1 sparse, 2 filled

        filled = np.argwhere(pred_class == 2)
        sparse = np.argwhere(pred_class == 1)

        for x,y,z in filled:
            cell_dict[(int(x),int(y),int(z))] = voxelsim.Cell.filled()
        for x,y,z in sparse:
            cell_dict[(int(x),int(y),int(z))] = voxelsim.Cell.sparse()

    world = voxelsim.VoxelGrid.from_dict_py(cell_dict)
    client.send_world_py(world)



class RunLogger:
    """
    Logs any combination of loss heads + timing into CSV and TensorBoard.
    loss_keys : iterable of strings you plan to log, e.g.
                {"total","reconstruction","contour","relative_offset"}
    """

    def __init__(self, enc_name, dec_name, *,
                 loss_keys,                     # ← NEW (set/list)
                 root="runs", ckpt_every=50):
        stamp = datetime.datetime.now().strftime("%Y-%m-%dT%H-%M-%S")
        self.dir = os.path.join(root, f"{stamp}-{enc_name}_{dec_name}")
        os.makedirs(self.dir, exist_ok=True) 
        os.makedirs(f"{self.dir}/checkpoints", exist_ok=True)

        # ---- CSV header -------------------------------------------------
        self.loss_keys = list(loss_keys)          # keep a stable order
        header = (["epoch"] +
                  [f"loss_{k}" for k in self.loss_keys] +
                  ["t_fetch_ms", "t_move_ms", "t_model_ms"])
        self.csv_f = open(os.path.join(self.dir, "losses.csv"), "w", newline="")
        self.csv_w = csv.writer(self.csv_f); self.csv_w.writerow(header)

        # ---- TensorBoard ------------------------------------------------
        self.tb = SummaryWriter(self.dir)
        self.tb.flush()
        self.ckpt_every = ckpt_every

    # ---------------------------------------------------------------------
    def log_epoch(self, epoch:int, losses:dict, t:dict):
        row = [epoch] + [losses.get(k, 0.0) for k in self.loss_keys] + [
            t.get("fetch",0)*1e3, t.get("move",0)*1e3, t.get("model",0)*1e3
        ]
        self.csv_w.writerow(row); self.csv_f.flush()

        for k in self.loss_keys:
            self.tb.add_scalar(f"loss/{k}", losses.get(k,0.0), epoch)
        for k,v in t.items():
            self.tb.add_scalar(f"time/{k}", v, epoch)

    # ---------------------------------------------------------------------
    def maybe_ckpt(self, epoch:int, enc, dec, opt):
        if (epoch+1) % self.ckpt_every == 0:
            torch.save({
                "epoch": epoch+1,
                "encoder": enc.state_dict(),
                "decoder": dec.state_dict(),
                "optim"  : opt.state_dict()
            }, os.path.join(self.dir, "checkpoints",
                            f"epoch-{epoch+1:04d}.pt"))

    def close(self):
        self.csv_f.close(); self.tb.close()

# ============== Usage Example ==============
# if __name__ == "__main__":
#     # Test simple CNN autoencoder
#     print("Testing CNN Autoencoder...")
#     print("CUDA available:", torch.cuda.is_available())
#     print("CUDA device:", torch.cuda.get_device_name(0) if torch.cuda.is_available() else "CPU")
        
#     loss_heads = {
#         # # function losses wrapped as heads
#         # "soft_iou":      AuxFnHead(make_aux_loss("soft_iou")),
#         # "tv":            AuxFnHead(make_aux_loss("tv")),
#         # "boundary":      AuxFnHead(make_aux_loss("boundary")),
#         # "com":           AuxFnHead(make_aux_loss("com")),
#         # "class_balance": AuxFnHead(make_aux_loss("class_balance")),
#         # "ms_occ":        AuxFnHead(make_aux_loss("ms_occ", scale=4)),
#         # "chamfer":       AuxFnHead(make_aux_loss("chamfer", topk=2048)),
#     }
#     # loss_heads["chamfer"].variable_length_target = True
#     recon_loss = make_recon_loss("ce") 
#     torch.cuda.empty_cache()
#     # dims = [128, 256, 512, 1024]          # sweep list
#     # for d in dims:
#     #     print(f"\n=== 🔵 latent_dim = {d} ===")
#     #     run_experiment(SimpleCNNEncoder, SimpleCNNDecoder,
#     #                    embedding_dim=d,
#     #                    num_epochs=500,            # shorter for quick sweep
#     #                    batch_size=8,
#     #                    visualize_every=50,
#     #                    size=48,
#     #                    ckpt_every=50)
#     run_experiment(SimpleCNNEncoder, SimpleCNNDecoder, loss_heads,
#                        embedding_dim=512,
#                        num_epochs=5000,            # shorter for quick sweep
#                        recon_loss=recon_loss,
#                        batch_size=1,
#                        visualize_every=50,
#                        size=48,
#                        ckpt_every=50)

def make_aux_heads(embedding_dim):
    heads = {
        # "soft_iou":      AuxFnHead(make_aux_loss("soft_iou")), # For now
        # "tv":            AuxFnHead(make_aux_loss("tv")),
        # "boundary":      AuxFnHead(make_aux_loss("boundary")), # For now 
        # "com":           AuxFnHead(make_aux_loss("com")), # For now
        # "class_balance": AuxFnHead(make_aux_loss("class_balance")),
        # "ms_occ":        AuxFnHead(make_aux_loss("ms_occ", scale=4)), # For now
        # "chamfer":       AuxFnHead(make_aux_loss("chamfer", topk=2048)),
        # Add navigation heads with correct dim:
        # "topdown":       TopDownHeightHead(embedding_dim=embedding_dim),
        # "dt":            DistanceTransformHead(embedding_dim=embedding_dim, grid=24),
        # "rel_offset":    RelativeOffsetHead(embedding_dim=embedding_dim, k_nearest=5),
    }
    # heads["chamfer"].variable_length_target = True
    return heads

def sweep():
    recon_loss = make_recon_loss("ce")

    encoder_decoder_pairs = [
        (SimpleCNNEncoder,        SimpleCNNDecoder),
        # (PointNetPPLiteFPEncoder,           ImplicitFourierDecoder),
        # (ResNet3DEncoder,         ResNet3DDecoder),
        # (CrossAttnTokensEncoder,  ImplicitFourierDecoder),
        # (PointMLPEncoder,         ImplicitFourierDecoder),   # sparse-in / implicit-out
    ]

<<<<<<< HEAD
    emb_dims = [512, 1024,2048,4096,8192]
=======
    emb_dims = [128,192,256]
>>>>>>> 7f91e16b
    size = 48
    emb_dims=512
     # Regimes are factories now
    regimes = [
        ("recon_only",    lambda dim: {}),
        ("recon_plus_aux", make_aux_heads),   # will be called with dim
    ]

    for regime_name, heads_factory in regimes:
        for Enc, Dec in encoder_decoder_pairs:
            for d in emb_dims:
                loss_heads = heads_factory(d)
                print(f"\n=== {regime_name} | {Enc.__name__} → {Dec.__name__} | dim={d} ===")
                run_experiment(
                    encoder_class=Enc,
                    decoder_class=Dec,
                    loss_heads=loss_heads,
                    recon_loss=recon_loss,
                    embedding_dim=d,
                    num_epochs=5000,
                    batch_size=1,
                    visualize_every=250,
                    size=size,
                    ckpt_every=500,
                )

if __name__ == "__main__":
    print("CUDA available:", torch.cuda.is_available())
    torch.cuda.empty_cache()
    sweep()
<|MERGE_RESOLUTION|>--- conflicted
+++ resolved
@@ -1774,11 +1774,7 @@
         # (PointMLPEncoder,         ImplicitFourierDecoder),   # sparse-in / implicit-out
     ]
 
-<<<<<<< HEAD
     emb_dims = [512, 1024,2048,4096,8192]
-=======
-    emb_dims = [128,192,256]
->>>>>>> 7f91e16b
     size = 48
     emb_dims=512
      # Regimes are factories now

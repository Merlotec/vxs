"""
Octmap Embedding Testbed
A modular framework for testing various embedding approaches for drone navigation
"""

import torch
import torch.nn as nn
import torch.nn.functional as F
import spconv.pytorch as spconv                           # v2.3+
from spconv.pytorch import SparseConvTensor
import csv, datetime
from torch.utils.tensorboard import SummaryWriter
import numpy as np
from dataclasses import dataclass
from typing import Dict, List, Tuple, Optional, Callable, Union
from abc import ABC, abstractmethod
import voxelsim
from collections import defaultdict
from torch.cuda.amp import autocast, GradScaler
from torch.utils.data import DataLoader, IterableDataset
import os

from losses import make_recon_loss, make_aux_loss
from scipy.ndimage import distance_transform_edt as edt
import time, collections

# ============== Data Structures ==============
@dataclass
class VoxelData:
    """Container for voxel octmap data"""
    occupied_coords: torch.Tensor  # [N, 3] coordinates of occupied voxels
    values: torch.Tensor           # [N] values (filled, sparse, etc)``
    bounds: torch.Tensor           # [3] max bounds of the octmap TODO: Not sure if we can have this, it might have to infer itself/ be adaptive
    drone_pos: torch.Tensor        # [3] current drone position
    
    def to_device(self, device):
        return VoxelData(
            occupied_coords=self.occupied_coords.to(device),
            values=self.values.to(device),
            bounds=self.bounds.to(device),
            drone_pos=self.drone_pos.to(device)
        )


# ============== Base Classes ==============
class EmbeddingEncoder(ABC):
    """Base class for all encoders"""
    @abstractmethod
    def encode(self, voxel_data: VoxelData) -> torch.Tensor:
        pass
    
    @abstractmethod
    def get_embedding_dim(self) -> int:
        pass


class EmbeddingDecoder(ABC):
    """Base class for all decoders"""
    @abstractmethod
    def decode(self, embedding: torch.Tensor, query_points: Optional[torch.Tensor] = None) -> Dict[str, torch.Tensor]:
        pass


class LossHead(ABC, nn.Module):
    variable_length_target: bool = False  # override in subclasses if needed

    def __init__(self, logits_fn: Optional[Callable[[torch.Tensor], torch.Tensor]] = None):
        super().__init__()
        self.logits_fn = logits_fn

    def bind_logits(self, fn: Callable[[torch.Tensor], torch.Tensor]):
        self.logits_fn = fn
        return self

    @abstractmethod
    def forward(self, embedding: torch.Tensor, logits: Optional[torch.Tensor] = None) -> torch.Tensor:
        """
        Return 'prediction' used by compute_loss.
        If logits is None and self.logits_fn is set, the head may call self.logits_fn(embedding).
        """

    @abstractmethod
    def compute_loss(self, prediction: torch.Tensor, target) -> torch.Tensor:
        pass


# ============== Simple CNN Autoencoder ==============
class SimpleCNNEncoder(EmbeddingEncoder, nn.Module):
    def __init__(self, voxel_size=48, embedding_dim=128):
        super().__init__()
        self.voxel_size = voxel_size
        self.embedding_dim = embedding_dim
        
        # 3D CNN encoder
        self.conv1 = nn.Conv3d(1, 32, kernel_size=5, stride=2, padding=2)
        self.conv2 = nn.Conv3d(32, 64, kernel_size=3, stride=2, padding=1)
        self.conv3 = nn.Conv3d(64, 128, kernel_size=3, stride=2, padding=1)

        # Calculate flattened size
        self.flat_size = 128 * (voxel_size // 8) ** 3
        self.fc = nn.Linear(self.flat_size, embedding_dim)
        
    def encode(self, voxel_batch: List[VoxelData]) -> torch.Tensor:
        # Build one dense grid per sample, then stack
        grids = [self._sparse_to_dense(vd) for vd in voxel_batch]  # each [1,1,D,D,D]
        x = torch.cat(grids, dim=0)                                # [B,1,D,D,D]

        x = F.relu(self.conv1(x))
        x = F.relu(self.conv2(x))
        x = F.relu(self.conv3(x))
<<<<<<< HEAD
        # x = x.flatten(1)                                           # [B, F]
        # return self.fc(x) 
        return x
=======
        x = F.relu(self.conv4)
        # x = x.flatten(1)                                           # [B, F]
        return self.fc(x) 
    
>>>>>>> da781862
    def _sparse_to_dense(self, voxel_data: VoxelData) -> torch.Tensor:
        """Convert sparse voxel coordinates to dense grid"""

        grid = torch.zeros((1, 1, self.voxel_size, self.voxel_size, self.voxel_size),
                          device=voxel_data.occupied_coords.device, dtype=torch.float32)
        
        if voxel_data.occupied_coords.shape[0] > 0:
            # Normalize coordinates to grid size
            coords = voxel_data.occupied_coords.float()
            coords = coords / voxel_data.bounds.float() * (self.voxel_size - 1)
            coords = coords.long().clamp(0, self.voxel_size - 1)
            
            # Fill grid
            grid[0, 0, coords[:, 0], coords[:, 1], coords[:, 2]] = voxel_data.values
     

        return grid
    
    def get_embedding_dim(self) -> int:
        return self.embedding_dim


class SimpleCNNDecoder(EmbeddingDecoder, nn.Module):
    def __init__(self, embedding_dim=128, voxel_size=48):
        super().__init__()
        self.voxel_size = voxel_size
        self.embedding_dim = embedding_dim
        
        # Calculate sizes
        self.init_size = voxel_size // 8
        self.flat_size = 128 * self.init_size ** 3
        
        self.fc = nn.Linear(embedding_dim, self.flat_size)
        self.deconv1 = nn.ConvTranspose3d(128, 64, kernel_size=3, stride=2, padding=1, output_padding=1)
        self.deconv2 = nn.ConvTranspose3d(64, 32, kernel_size=3, stride=2, padding=1, output_padding=1)
        self.deconv3 = nn.ConvTranspose3d(32, 3, kernel_size=5, stride=2, padding=2, output_padding=1)
        
    def decode(self, embedding: torch.Tensor, query_points: Optional[torch.Tensor] = None, skips=None) -> Dict[str, torch.Tensor]:
        if embedding.dim() == 2:
            # old (flat) path
<<<<<<< HEAD
            print("HOUSTON WE AAVE")
            x = self.fc(embedding)
            x = x.view(-1, 128, self.init_size, self.init_size, self.init_size)
        elif embedding.dim() == 5:
            
=======
            x = self.fc(embedding)
            x = x.view(-1, 128, self.init_size, self.init_size, self.init_size)
        elif embedding.dim() == 5:
>>>>>>> da781862
            # NEW: feature-map path
            x = embedding
            # (optional) sanity check on spatial size
            assert x.shape[2:] == (self.init_size, self.init_size, self.init_size), \
                f"Expected feature map [B,128,{self.init_size},{self.init_size},{self.init_size}], got {tuple(x.shape)}"
        else:
            raise ValueError(f"Decoder got unexpected tensor shape {embedding.shape}")

        x = F.relu(self.deconv1(x))
        x = F.relu(self.deconv2(x))
        logits = self.deconv3(x)
        return {"logits": logits}


# Mein Encoder

class MeinEncoder(EmbeddingEncoder, nn.Module):
    def __init__(self, voxel_size=48, embedding_dim=128):
        super().__init__()
        self.voxel_size = voxel_size
        self.embedding_dim = embedding_dim
        
        # 3D CNN encoder
        self.conv1 = nn.Conv3d(1, 32, kernel_size=5, stride=2, padding=2)
        self.conv2 = nn.Conv3d(32, 64, kernel_size=3, stride=2, padding=1)
        self.conv3 = nn.Conv3d(64, 128, kernel_size=3, stride=1, padding=1)
        
        # Calculate flattened size
        self.flat_size = 128 * (voxel_size // 8) ** 3
        self.fc = nn.Linear(self.flat_size, embedding_dim)
        
    def encode(self, voxel_batch: List[VoxelData]) -> torch.Tensor:
        # Build one dense grid per sample, then stack
        grids = [self._sparse_to_dense(vd) for vd in voxel_batch]  # each [1,1,D,D,D]
        x = torch.cat(grids, dim=0)                                # [B,1,D,D,D]

        x = F.relu(self.conv1(x))
        x = F.relu(self.conv2(x))
        x = F.relu(self.conv3(x))
        x = x.flatten(1)                                           # [B, F]
        return self.fc(x) 
    
    def _sparse_to_dense(self, voxel_data: VoxelData) -> torch.Tensor:
        """Convert sparse voxel coordinates to dense grid"""

        grid = torch.zeros((1, 1, self.voxel_size, self.voxel_size, self.voxel_size),
                          device=voxel_data.occupied_coords.device, dtype=torch.float32)
        
        if voxel_data.occupied_coords.shape[0] > 0:
            # Normalize coordinates to grid size
            coords = voxel_data.occupied_coords.float()
            coords = coords / voxel_data.bounds.float() * (self.voxel_size - 1)
            coords = coords.long().clamp(0, self.voxel_size - 1)
            
            # Fill grid
            grid[0, 0, coords[:, 0], coords[:, 1], coords[:, 2]] = voxel_data.values
     

        return grid
    
    def get_embedding_dim(self) -> int:
        return self.embedding_dim


class MeinDecoder(EmbeddingDecoder, nn.Module):
    def __init__(self, embedding_dim=128, voxel_size=48):
        super().__init__()
        self.voxel_size = voxel_size
        self.embedding_dim = embedding_dim
        
        # Calculate sizes
        self.init_size = voxel_size // 8
        self.flat_size = 128 * self.init_size ** 3
        
        self.fc = nn.Linear(embedding_dim, self.flat_size)
        self.deconv1 = nn.ConvTranspose3d(128, 64, kernel_size=3, stride=2, padding=1, output_padding=1)
        self.deconv2 = nn.ConvTranspose3d(64, 32, kernel_size=3, stride=2, padding=1, output_padding=1)
        self.deconv3 = nn.ConvTranspose3d(32, 3, kernel_size=5, stride=2, padding=2, output_padding=1)
        
    def decode(self, embedding: torch.Tensor, query_points: Optional[torch.Tensor] = None, skips=None) -> Dict[str, torch.Tensor]:
        x = self.fc(embedding)
        x = x.view(-1, 128, self.init_size, self.init_size, self.init_size)
        
        x = F.relu(self.deconv1(x))
        x = F.relu(self.deconv2(x))
        logits = self.deconv3(x)
        
        return {"logits": logits}


# ---------------------------------------------------------------------------


class ResBlock3D(nn.Module):
    def __init__(self, c):
        super().__init__()
        self.net = nn.Sequential(
            nn.Conv3d(c, c, 3, padding=1, bias=False),
            nn.BatchNorm3d(c), nn.ReLU(inplace=True),
            nn.Conv3d(c, c, 3, padding=1, bias=False),
            nn.BatchNorm3d(c),
        )
        self.act = nn.ReLU(inplace=True)

    def forward(self, x):
        return self.act(x + self.net(x))


class UNet3DEncoder(EmbeddingEncoder, nn.Module):
    def __init__(self, voxel_size=48, embedding_dim=512):   # pick any ≤1000
        super().__init__()
        self.voxel_size    = voxel_size
        self.embedding_dim = embedding_dim

        self.stem = nn.Sequential(                 # 48³ → 24³ (32ch)
            nn.Conv3d(1, 32, 3, padding=1, bias=False),
            nn.BatchNorm3d(32), nn.ReLU(inplace=True),
            ResBlock3D(32),
            nn.Conv3d(32, 64, 3, stride=2, padding=1, bias=False),
            nn.BatchNorm3d(64), nn.ReLU(inplace=True),
            ResBlock3D(64)
        )
        self.down = nn.Sequential(                 # 24³ → 12³ (128ch)
            nn.Conv3d(64, 128, 3, stride=2, padding=1, bias=False),
            nn.BatchNorm3d(128), nn.ReLU(inplace=True),
            ResBlock3D(128)
        )

        self.fc = nn.Linear(128, embedding_dim)

    # same helper you already have
    def _sparse_to_dense(self, vd):
        g = torch.zeros((1,1,self.voxel_size,self.voxel_size,self.voxel_size),
                        device=vd.occupied_coords.device)
        if vd.occupied_coords.numel():
            xyz = (vd.occupied_coords.float()/vd.bounds.float()*(self.voxel_size-1)).long()
            xyz = xyz.clamp(0, self.voxel_size-1)  # ← add this
            g[0,0, xyz[:,0], xyz[:,1], xyz[:,2]] = vd.values
        return g

    def encode(self, voxel_batch):
        x = torch.cat([self._sparse_to_dense(v) for v in voxel_batch], 0)
        x = self.stem(x)
        x = self.down(x)                 # [B,128,12,12,12]
        x = x.mean(dim=[2,3,4])          # global average-pool
        return self.fc(x)                # **only latent**, no skips

    def get_embedding_dim(self):
        return self.embedding_dim


# ------------------------------------------------------------------
#  🄱 Decoder: latent → 12³ → 24³ → 48³ (no skip cat)
# ------------------------------------------------------------------
class UNet3DDecoder(EmbeddingDecoder, nn.Module):
    def __init__(self, embedding_dim=512, voxel_size=48):
        super().__init__()
        self.voxel_size = voxel_size
        self.init_size  = voxel_size // 4       # 12
        self.fc = nn.Linear(embedding_dim, 128 * self.init_size**3)

        self.up1 = nn.Sequential(               # 12³ → 24³
            nn.ConvTranspose3d(128, 64, 4, stride=2, padding=1, bias=False),
            nn.BatchNorm3d(64), nn.ReLU(inplace=True),
            ResBlock3D(64)
        )
        self.up0 = nn.Sequential(               # 24³ → 48³
            nn.ConvTranspose3d(64, 32, 4, stride=2, padding=1, bias=False),
            nn.BatchNorm3d(32), nn.ReLU(inplace=True),
            ResBlock3D(32)
        )
        self.out = nn.Conv3d(32, 3, 3, padding=1)

    def decode(self, embedding, skips=None):    # skips ignored
        x = self.fc(embedding)
        x = x.view(-1, 128, self.init_size, self.init_size, self.init_size)
        x = self.up1(x)
        x = self.up0(x)
        return {"logits": self.out(x)}
    # ----------------------------------------------------------------------

# ===== ResNet-style 3D encoder/decoder (GroupNorm) =====
class _GN3d(torch.nn.GroupNorm):
    def __init__(self, num_channels, groups=32):
        super().__init__(num_groups=min(groups, num_channels), num_channels=num_channels)

class _ResBlock3D_GN(nn.Module):
    def __init__(self, c):
        super().__init__()
        self.conv1 = nn.Conv3d(c, c, 3, padding=1, bias=False)
        self.gn1   = _GN3d(c); self.act = nn.ReLU(inplace=True)
        self.conv2 = nn.Conv3d(c, c, 3, padding=1, bias=False)
        self.gn2   = _GN3d(c)
    def forward(self, x):
        return self.act(x + self.gn2(self.conv2(self.act(self.gn1(self.conv1(x))))))
    
class ResNet3DEncoder(EmbeddingEncoder, nn.Module):
    """48/96/etc → 24 → 12 → 6; GAP → latent. No skips."""
    def __init__(self, voxel_size=48, embedding_dim=1024, widths=(32, 64, 128)):
        super().__init__()
        assert voxel_size % 8 == 0, "ResNet3DEncoder expects voxel_size divisible by 8"
        self.voxel_size = voxel_size
        self.embedding_dim = embedding_dim
        c0, c1, c2 = widths

        self.stem = nn.Sequential(
            nn.Conv3d(1, c0, 5, stride=2, padding=2, bias=False), _GN3d(c0), nn.ReLU(True),
            _ResBlock3D_GN(c0),
        )  # x/2
        self.stage1 = nn.Sequential(
            nn.Conv3d(c0, c1, 3, stride=2, padding=1, bias=False), _GN3d(c1), nn.ReLU(True),
            _ResBlock3D_GN(c1),
        )  # x/4
        self.stage2 = nn.Sequential(
            nn.Conv3d(c1, c2, 3, stride=2, padding=1, bias=False), _GN3d(c2), nn.ReLU(True),
            _ResBlock3D_GN(c2),
        )  # x/8

        self.proj = nn.Linear(c2, embedding_dim)

    def _sparse_to_dense(self, vd: VoxelData) -> torch.Tensor:
        g = torch.zeros((1,1,self.voxel_size,self.voxel_size,self.voxel_size),
                        device=vd.occupied_coords.device, dtype=torch.float32)
        if vd.occupied_coords.numel():
            xyz = (vd.occupied_coords.float()/vd.bounds.float()*(self.voxel_size-1)).long().clamp(0,self.voxel_size-1)
            g[0,0, xyz[:,0], xyz[:,1], xyz[:,2]] = vd.values
        return g

    def encode(self, voxel_batch: List[VoxelData]) -> torch.Tensor:
        x = torch.cat([self._sparse_to_dense(v) for v in voxel_batch], 0)  # [B,1,D,H,W]
        x = self.stem(x); x = self.stage1(x); x = self.stage2(x)           # [B,c2,D/8,H/8,W/8]
        x = x.mean(dim=(2,3,4))                                            # GAP → [B,c2]
        return self.proj(x)                                                # [B,E]

    def get_embedding_dim(self) -> int:
        return self.embedding_dim


class ResNet3DDecoder(EmbeddingDecoder, nn.Module):
    """latent → 1/8 grid → 1/4 → 1/2 → full; 3-class logits."""
    def __init__(self, embedding_dim=1024, voxel_size=48, widths=(128, 64, 32)):
        super().__init__()
        assert voxel_size % 8 == 0, "ResNet3DDecoder expects voxel_size divisible by 8"
        self.voxel_size = voxel_size
        self.init_size  = voxel_size // 8
        c2, c1, c0 = widths

        self.fc = nn.Linear(embedding_dim, c2 * self.init_size**3)

        self.up1 = nn.Sequential(  # 1/8 → 1/4
            nn.ConvTranspose3d(c2, c1, 4, stride=2, padding=1, bias=False), _GN3d(c1), nn.ReLU(True),
            _ResBlock3D_GN(c1),
        )
        self.up2 = nn.Sequential(  # 1/4 → 1/2
            nn.ConvTranspose3d(c1, c0, 4, stride=2, padding=1, bias=False), _GN3d(c0), nn.ReLU(True),
            _ResBlock3D_GN(c0),
        )
        self.up3 = nn.Sequential(  # 1/2 → 1
            nn.ConvTranspose3d(c0, 32, 4, stride=2, padding=1, bias=False), _GN3d(32), nn.ReLU(True),
        )
        self.out = nn.Conv3d(32, 3, 3, padding=1)

    def decode(self, embedding: torch.Tensor, query_points: Optional[torch.Tensor] = None, skips=None) -> Dict[str, torch.Tensor]:
        x = self.fc(embedding).view(-1, self.up1[0].in_channels, self.init_size, self.init_size, self.init_size)
        x = self.up1(x); x = self.up2(x); x = self.up3(x)
        logits = self.out(x)
        return {"logits": logits}

# ===== Implicit MLP decoder (chunked) =====
class ImplicitMLPDecoder(EmbeddingDecoder, nn.Module):
    """
    Predicts per-voxel logits from (z, xyz) with an MLP; returns dense [B,3,D,H,W].
    Good for smooth surfaces; can be slower — use chunking.
    """
    def __init__(self, embedding_dim=1024, voxel_size=48, hidden=256, depth=4, chunk=65536):
        super().__init__()
        self.voxel_size = voxel_size
        self.embedding_dim = embedding_dim
        self.hidden = hidden
        self.depth = depth
        self.chunk = chunk

        layers = []
        in_dim = embedding_dim + 3
        for i in range(depth):
            out = hidden if i < depth - 1 else 3
            layers.append(nn.Linear(in_dim, out, bias=True))
            if i < depth - 1:
                layers.append(nn.ReLU(inplace=True))
                in_dim = hidden
        self.mlp = nn.Sequential(*layers)

        # precompute normalized grid in [-1, 1]³
        coords = torch.stack(torch.meshgrid(
            torch.linspace(-1, 1, voxel_size),
            torch.linspace(-1, 1, voxel_size),
            torch.linspace(-1, 1, voxel_size),
            indexing='ij'
        ), dim=-1).view(-1, 3)  # [V,3]
        self.register_buffer("grid", coords, persistent=False)

    def decode(self, embedding: torch.Tensor, query_points: Optional[torch.Tensor] = None, skips=None) -> Dict[str, torch.Tensor]:
        # embedding: [B,E]
        B, E = embedding.shape
        V = self.grid.shape[0]
        outs = []
        for b in range(B):
            z = embedding[b].unsqueeze(0).expand(V, -1)   # [V,E]
            feats = torch.cat([z, self.grid.to(z.dtype)], dim=1)  # [V,E+3]
            preds = []
            for i in range(0, V, self.chunk):
                preds.append(self.mlp(feats[i:i+self.chunk]))
            pred = torch.cat(preds, dim=0)  # [V,3]
            outs.append(pred.view(self.voxel_size, self.voxel_size, self.voxel_size, 3)
                             .permute(3,0,1,2))  # [3,D,H,W]
        logits = torch.stack(outs, dim=0)  # [B,3,D,H,W]
        return {"logits": logits}
    
# Point MLP Encoder

class PointMLPEncoder(EmbeddingEncoder, nn.Module):
    """
    Encodes directly from sparse points: [x,y,z] (normalized) + value.
    Robust at coarse grids; no dense voxel tensor needed.
    """
    def __init__(self, voxel_size=48, embedding_dim=512,
                 fourier_feats: int = 0, max_points: int = 8192):
        super().__init__()
        self.voxel_size = voxel_size
        self.embedding_dim = embedding_dim
        self.max_points = max_points
        self.k = fourier_feats

        in_dim = 4  # x,y,z,val
        if self.k > 0:
            in_dim += 6 * self.k  # sin/cos on 3 coords with k bands

        self.mlp = nn.Sequential(
            nn.Linear(in_dim, 128), nn.ReLU(True),
            nn.Linear(128, 256),     nn.ReLU(True),
            nn.Linear(256, 256),     nn.ReLU(True),
        )
        self.head = nn.Linear(256 * 2, embedding_dim)  # mean+max concat

        # precompute Fourier frequencies if requested
        if self.k > 0:
            bands = 2.0 ** torch.arange(self.k).float() * np.pi
            self.register_buffer("bands", bands, persistent=False)

    def get_embedding_dim(self): return self.embedding_dim

    def _featify(self, vd: VoxelData) -> torch.Tensor:
        if vd.occupied_coords.numel() == 0:
            return torch.zeros((1, 4 + (6*self.k if self.k>0 else 0)),
                               device=self.head.weight.device)

        xyz = vd.occupied_coords.float() / vd.bounds.float()  # [0,1]
        val = vd.values.float().unsqueeze(1)                  # [N,1]
        x = torch.cat([xyz, val], dim=1)                      # [N,4]

        if self.k > 0:
            # Fourier features on coords mapped to [-1,1]
            uvw = (xyz * 2 - 1)                               # [-1,1]
            # [N,3] -> [N,3,k]
            ang = uvw.unsqueeze(-1) * self.bands
            sins = torch.sin(ang); coss = torch.cos(ang)
            # concat along last dim -> [N,3,2k], then flatten 3*(2k)
            fourier = torch.cat([sins, coss], dim=-1).reshape(uvw.size(0), -1)
            x = torch.cat([x, fourier], dim=1)

        # random or strided subsample if too many points
        if x.size(0) > self.max_points:
            idx = torch.randperm(x.size(0), device=x.device)[:self.max_points]
            x = x[idx]
        return x

    def encode(self, voxel_batch: List[VoxelData]) -> torch.Tensor:
        embs = []
        for vd in voxel_batch:
            x = self._featify(vd)              # [N,d]
            f = self.mlp(x)                    # [N,256]
            mean = f.mean(0)
            mx, _ = f.max(0)
            embs.append(self.head(torch.cat([mean, mx], dim=0)))
        return torch.stack(embs, dim=0)        # [B,E]


class PointNetPPLiteFPEncoder(EmbeddingEncoder, nn.Module):
    """
    Hierarchical point-set encoder (PointNet++-lite) with FEATURE PROPAGATION.
    Stages:
      SA0: sample K0 centers from raw points; group from raw points; per-group MLP on [Δxyz, val, ||Δ||, Fourier(Δ)] → pool → C
      SA1+: sample Ki from previous centers; group from previous centers; MLP on [Δxyz, ||Δ||, prev_center_feat, Fourier(Δ)] → pool → C
    Final: global mean+max over last-stage tokens, linear head → embedding_dim.
    Notes:
      - Sampling is voxel-grid (fast, uniform-ish). Flip use_fps=True for FPS.
      - Neighborhood query is brute-force (pairwise) with radius + top-k cap; fine at N≤~8k.
    """
    def __init__(
        self,
        voxel_size: int = 48,
        embedding_dim: int = 512,
        max_points: int = 8192,                 # cap raw N
        stages=((2048, 2.5), (512, 5.0), (128, 9.0)),  # (K, radius_in_voxels)
        nbrs_cap: int = 64,                     # max neighbors per center
        fourier_feats: int = 0,                 # 0 disables Fourier(Δxyz)
        width: int = 128,                       # per-stage hidden (C)
        use_fps: bool = False                   # default voxel-grid subsample
    ):
        super().__init__()
        self.voxel_size    = voxel_size
        self.embedding_dim = embedding_dim
        self.max_points    = max_points
        self.stages        = list(stages)
        self.nbrs_cap      = int(nbrs_cap)
        self.k_fourier     = int(fourier_feats)
        self.width         = int(width)
        self.use_fps       = bool(use_fps)

        # Stage-specific MLPs: SA0 sees val, later stages see prev feature (C)
        in0 = 3 + 1 + 1 + (6*self.k_fourier if self.k_fourier > 0 else 0)          # Δxyz, val, ||Δ||, PE
        inL = 3 + 1 + self.width + (6*self.k_fourier if self.k_fourier > 0 else 0) # Δxyz, ||Δ||, prev_feat, PE
        self.stage_mlps = nn.ModuleList()
        self.post_mlps  = nn.ModuleList()
        for si in range(len(self.stages)):
            ind = in0 if si == 0 else inL
            self.stage_mlps.append(nn.Sequential(
                nn.Linear(ind, self.width), nn.ReLU(True),
                nn.Linear(self.width, self.width), nn.ReLU(True),
            ))
            self.post_mlps.append(nn.Sequential(
                nn.Linear(2*self.width, self.width), nn.ReLU(True)  # after mean+max concat
            ))

        # Final head after global mean+max over tokens
        self.head = nn.Linear(2*self.width, embedding_dim)

        # Fourier bands
        if self.k_fourier > 0:
            bands = (2.0 ** torch.arange(self.k_fourier).float()) * np.pi
            self.register_buffer("bands", bands, persistent=False)

    def get_embedding_dim(self) -> int:
        return self.embedding_dim

    # -------- sampling helpers --------
    @staticmethod
    def _pairwise_dist2(a: torch.Tensor, b: torch.Tensor):
        # a: [M,3], b: [N,3] -> [M,N]
        a2 = (a**2).sum(1, keepdim=True)
        b2 = (b**2).sum(1).unsqueeze(0)
        return (a2 + b2 - 2.0 * (a @ b.t())).clamp_min_(0.0)

    @staticmethod
    def _fps(xyz: torch.Tensor, K: int):
        N = xyz.size(0); K = min(K, N)
        if K == N:
            return torch.arange(N, device=xyz.device, dtype=torch.long)
        sel = torch.empty(K, dtype=torch.long, device=xyz.device)
        sel[0] = torch.randint(0, N, (1,), device=xyz.device)
        dists = torch.full((N,), float('inf'), device=xyz.device)
        for i in range(1, K):
            p = xyz[sel[i-1]].unsqueeze(0)
            d2 = ((xyz - p)**2).sum(1)
            dists = torch.minimum(dists, d2)
            sel[i] = torch.argmax(dists)
        return sel

    def _voxel_grid_subsample(self, xyz_int: torch.Tensor, target_k: int):
        """
        Keep ≤1 point per coarse cell; choose cell size to hit ~target_k total.
        xyz_int: [N,3] int voxel coords in [0, side-1].
        """
        device = xyz_int.device
        N = int(xyz_int.size(0))
        if N == 0:
            return torch.empty(0, dtype=torch.long, device=device)
        if N <= target_k:
            return torch.arange(N, device=device, dtype=torch.long)

        side = int(self.voxel_size)
        cell = max(1, int(np.ceil(side / (target_k ** (1/3)))))
        cells = (xyz_int // cell).to(torch.int64)  # [N,3]

        # 3D hash → 1D (int64 to avoid overflow)
        h = (cells[:, 0]
             + cells[:, 1] * 73856093
             + cells[:, 2] * 19349663).to(torch.int64)

        # keep one index per unique hash (stable-ish)
        h_sorted, perm = torch.sort(h)
        keep_mask = torch.ones_like(h_sorted, dtype=torch.bool)
        keep_mask[1:] = h_sorted[1:] != h_sorted[:-1]
        keep = perm[keep_mask]

        if keep.numel() > target_k:
            keep = keep[torch.randperm(keep.numel(), device=device)[:target_k]]
        return keep

    def _fourier(self, x: torch.Tensor):
        # x: [*,3] roughly in [-1,1]
        ang = x.unsqueeze(-1) * self.bands  # [*,3,B]
        s, c = torch.sin(ang), torch.cos(ang)
        return torch.cat([s, c], dim=-1).reshape(*x.shape[:-1], -1)

    # -------- one SA stage with feature propagation --------
    def _stage(self, src_xyz: torch.Tensor, src_feat: torch.Tensor,
               base_xyz: torch.Tensor, K: int, radius: float, si: int):
        """
        src_xyz:  [Ns,3] points to search neighbors from
        src_feat: [Ns,1] (SA0) or [Ns,C] (SA1+)
        base_xyz: [Nb,3] points to sample centers from (usually same as src_xyz)
        Returns:
          centers_xyz:  [K,3]
          centers_feat: [K,C]
        """
        device = src_xyz.device; C = self.width

        # choose centers
        if self.use_fps:
            idx = self._fps(base_xyz, K)
        else:
            idx = self._voxel_grid_subsample(base_xyz.long().to(torch.int64), K)
        centers_xyz = base_xyz[idx]  # [K,3]

        # neighbor gather
        d2 = self._pairwise_dist2(centers_xyz, src_xyz)   # [K,Ns]
        r2 = float(radius * radius)
        d2_masked = d2.clone()
        d2_masked[d2_masked > r2] = float('inf')

        k_take = min(self.nbrs_cap, src_xyz.size(0))
        vals, nn_idx = torch.topk(d2_masked, k=k_take, dim=1, largest=False)

        # ensure at least one finite neighbor per center
        none_mask = torch.isinf(vals[:, 0])
        if none_mask.any():
            fallback = d2.argmin(dim=1)
            nn_idx[none_mask, 0] = fallback[none_mask]
            vals[none_mask, 0]   = d2[none_mask, fallback[none_mask]]

        # validity mask
        valid   = torch.isfinite(vals)                         # [K,k]
        valid_e = valid.unsqueeze(-1)                          # [K,k,1]

        # gather neighbor info
        nbr_xyz  = src_xyz[nn_idx]                             # [K,k,3]
        delta    = (nbr_xyz - centers_xyz.unsqueeze(1)) / max(radius, 1e-6)  # [-1,1]-ish

        # distances: clamp to avoid inf, then mask
        distn = torch.sqrt(torch.clamp(vals, min=0.0, max=r2)).unsqueeze(-1) / max(radius, 1e-6)

        nbr_feat = src_feat[nn_idx]                            # [K,k, 1 or C]

        # *** CRUCIAL: zero-out invalid neighbors BEFORE the MLP ***
        delta    = delta    * valid_e
        distn    = distn    * valid_e
        nbr_feat = nbr_feat * valid_e

        parts = [delta, distn, nbr_feat]
        if self.k_fourier > 0:
            parts.append(self._fourier(delta))                 # delta already masked
        x = torch.cat(parts, dim=-1)                           # [K,k,F_in]

        # per-neighbor MLP → [K,k,C] (finite)
        Kk = x.shape[0] * x.shape[1]
        x  = self.stage_mlps[si](x.view(Kk, -1)).view(x.shape[0], x.shape[1], -1)

        # pooled features
        counts = valid.float().sum(dim=1).clamp_min_(1.0).unsqueeze(-1)  # [K,1]
        mean   = x.sum(dim=1) / counts                                   # [K,C]

        neg_big  = torch.finfo(x.dtype).min
        x_masked = torch.where(valid.unsqueeze(-1), x, x.new_full((), neg_big))
        mx, _    = x_masked.max(dim=1)                                    # [K,C]

        out = torch.cat([mean, mx], dim=-1)                               # [K,2C]
        out = self.post_mlps[si](out)                                     # [K,C]
        return centers_xyz, out

    # -------- encode one sample --------
    def _encode_one(self, vd: VoxelData) -> torch.Tensor:
        dev = self.head.weight.device
        if vd.occupied_coords.numel() == 0:
            return torch.zeros(self.embedding_dim, device=dev)

        xyz = vd.occupied_coords.to(device=dev, dtype=torch.float32)        # [N,3] in voxel units
        val = vd.values.to(device=dev, dtype=torch.float32).unsqueeze(1)    # [N,1]

        # optional cap N
        if xyz.size(0) > self.max_points:
            keep = self._voxel_grid_subsample(xyz.long().to(torch.int64), self.max_points)
            xyz, val = xyz[keep], val[keep]

        # SA0: from raw points
        K0, r0 = self.stages[0]
        c_xyz, c_feat = self._stage(src_xyz=xyz, src_feat=val, base_xyz=xyz, K=K0, radius=r0, si=0)

        # SA1..n: from previous centers (propagate features)
        for si in range(1, len(self.stages)):
            Ki, ri = self.stages[si]
            c_xyz, c_feat = self._stage(
                src_xyz=c_xyz, src_feat=c_feat, base_xyz=c_xyz,
                K=Ki, radius=ri, si=si
            )

        # Global mean+max over tokens → embedding
        mean = c_feat.mean(dim=0)
        mx, _ = c_feat.max(dim=0)
        return self.head(torch.cat([mean, mx], dim=0))

    def encode(self, voxel_batch: List[VoxelData]) -> torch.Tensor:
        return torch.stack([self._encode_one(vd) for vd in voxel_batch], dim=0)





class CrossAttnTokensEncoder(EmbeddingEncoder, nn.Module):
    """
    High-detail encoder:
      - Tokens from /8 and /4 global grids
      - 3D sinusoidal positional encoding
      - More queries; final Linear projects to embedding_dim
    """
    def __init__(self, voxel_size=48, embedding_dim=1024,
                 token_channels=256, num_queries=64, heads=4, layers=2,
                 use_global_g4=True):
        super().__init__()
        assert voxel_size % 8 == 0
        self.voxel_size = voxel_size
        self.embedding_dim = embedding_dim
        self.use_global_g4 = use_global_g4

        # --- conv stem with tap points at /4 and /8 ---
        self.conv1 = nn.Sequential(  # /2
            nn.Conv3d(1, 32, 5, stride=2, padding=2, bias=False), nn.ReLU(True))
        self.conv2 = nn.Sequential(  # /4
            nn.Conv3d(32, 64, 3, stride=2, padding=1, bias=False), nn.ReLU(True))
        self.conv3 = nn.Sequential(  # /8
            nn.Conv3d(64, token_channels, 3, stride=2, padding=1, bias=False), nn.ReLU(True))
        self.reduce4 = nn.Conv3d(64, token_channels, 1, bias=False)  # match C at /4

        # learnable queries
        self.queries = nn.Parameter(torch.randn(num_queries, token_channels))

        # attention blocks
        self.mhas = nn.ModuleList([
            nn.MultiheadAttention(token_channels, heads, batch_first=True)
            for _ in range(layers)
        ])
        self.ffns = nn.ModuleList([
            nn.Sequential(
                nn.Linear(token_channels, 4*token_channels), nn.ReLU(True),
                nn.Linear(4*token_channels, token_channels)
            ) for _ in range(layers)
        ])
        self.norm_q = nn.LayerNorm(token_channels)
        self.norm_t = nn.LayerNorm(token_channels)

        # final projection keeps output compact for the agent
        self.proj = nn.Linear(num_queries * token_channels, embedding_dim, bias=False)

        self.register_buffer("pe_cached", None, persistent=False)

    # -------- utils --------
    def _sparse_to_dense(self, vd):
        g = torch.zeros((1,1,self.voxel_size,self.voxel_size,self.voxel_size),
                        device=vd.occupied_coords.device)
        if vd.occupied_coords.numel():
            xyz = (vd.occupied_coords.float()/vd.bounds.float()*(self.voxel_size-1)).long().clamp(0,self.voxel_size-1)
            g[0,0, xyz[:,0], xyz[:,1], xyz[:,2]] = vd.values
        return g

    def _posenc_3d(self, D, H, W, C, device):
        # cache per geometry to avoid recompute
        if (self.pe_cached is not None and
            self.pe_cached.shape == (1, D, H, W, C) and
            self.pe_cached.device == device):
            return self.pe_cached

        z = torch.linspace(-1, 1, D, device=device)
        y = torch.linspace(-1, 1, H, device=device)
        x = torch.linspace(-1, 1, W, device=device)
        zz, yy, xx = torch.meshgrid(z, y, x, indexing='ij')         # [D,H,W]
        coords = torch.stack([xx, yy, zz], dim=-1)                  # [D,H,W,3]

        bands = torch.arange(max(1, C // 6), device=device).float()
        freq  = (2.0 ** bands) * np.pi
        ang   = coords.unsqueeze(-1) * freq                         # [D,H,W,3,B]
        sincos = torch.cat([torch.sin(ang), torch.cos(ang)], -1)    # [D,H,W,3,2B]
        pe = sincos.flatten(-2)                                     # [D,H,W,6B]
        if pe.shape[-1] < C:
            pe = F.pad(pe, (0, C - pe.shape[-1]))
        else:
            pe = pe[..., :C]
        self.pe_cached = pe.unsqueeze(0)                            # [1,D,H,W,C]
        return self.pe_cached

    def _flatten_tokens(self, x):  # [B,C,D,H,W] -> [B,T,C]
        B, C, D, H, W = x.shape
        return x.permute(0,2,3,4,1).reshape(B, D*H*W, C)

    # -------- encode --------
    def encode(self, voxel_batch):
        x = torch.cat([self._sparse_to_dense(v) for v in voxel_batch], 0)  # [B,1,D,H,W]
        B = x.size(0)

        x2 = self.conv1(x)                 # /2 (not used for tokens here)
        x4 = self.conv2(x2)                # /4
        x8 = self.conv3(x4)                # /8 (token_channels)

        # /8 tokens + PE
        pe8 = self._posenc_3d(*x8.shape[2:], x8.shape[1], x8.device)       # [1,D8,H8,W8,C]
        t_list = [ self._flatten_tokens(x8 + pe8.permute(0,4,1,2,3)) ]     # [B,T8,C]

        # /4 tokens + PE (optional, but recommended for detail)
        if self.use_global_g4:
            x4r = self.reduce4(x4)                                          # [B,C,D4,H4,W4]
            pe4 = self._posenc_3d(*x4r.shape[2:], x4r.shape[1], x4r.device)
            t_list.append(self._flatten_tokens(x4r + pe4.permute(0,4,1,2,3)))

        tokens = torch.cat(t_list, dim=1)                                   # [B, Tsum, C]
        tokens = self.norm_t(tokens)

        # cross-attn with more queries, then project to embedding_dim
        q = self.queries.unsqueeze(0).expand(B, -1, -1)                     # [B,Q,C]
        for mha, ffn in zip(self.mhas, self.ffns):
            q2,_ = mha(self.norm_q(q), tokens, tokens)
            q = q + q2
            q = q + ffn(q)

        z = q.reshape(B, -1)                                                # [B,Q*C]
        return self.proj(z)                                                 # [B,E]

    def forward(self, voxel_batch):  # for DDP
        return self.encode(voxel_batch)

    def get_embedding_dim(self): return self.embedding_dim


class SepConv3D(nn.Module):
    def __init__(self, c_in, c_out):
        super().__init__()
        self.net = nn.Sequential(
            nn.Conv3d(c_in, c_in, kernel_size=(3,1,1), padding=(1,0,0), groups=c_in, bias=False),
            nn.Conv3d(c_in, c_in, kernel_size=(1,3,1), padding=(0,1,0), groups=c_in, bias=False),
            nn.Conv3d(c_in, c_in, kernel_size=(1,1,3), padding=(0,0,1), groups=c_in, bias=False),
            nn.Conv3d(c_in, c_out, kernel_size=1, bias=False),
            nn.ReLU(True),
        )
    def forward(self, x): return self.net(x)

class Factorised3DDecoder(EmbeddingDecoder, nn.Module):
    """
    latent → 1/8 grid → 1/4 → 1/2 → full using separable 3D convs
    """
    def __init__(self, embedding_dim=512, voxel_size=48, base=96):
        super().__init__()
        assert voxel_size % 8 == 0
        self.voxel_size = voxel_size
        s = voxel_size // 8
        self.fc = nn.Linear(embedding_dim, base * s * s * s)

        self.up1 = nn.Sequential(
        nn.ConvTranspose3d(base, base//2, 4, stride=2, padding=1, bias=False),
        SepConv3D(base//2, base//2),   # ← add c_out
        )
        self.up2 = nn.Sequential(
            nn.ConvTranspose3d(base//2, base//4, 4, stride=2, padding=1, bias=False),
            SepConv3D(base//4, base//4),   # ← add c_out
        )
        self.up3 = nn.Sequential(
            nn.ConvTranspose3d(base//4, base//8, 4, stride=2, padding=1, bias=False),
            SepConv3D(base//8, base//8),   # ← add c_out
        )

        self.out = nn.Conv3d(base//8, 3, 1)

    def decode(self, embedding, query_points=None, skips=None):
        B = embedding.size(0)
        s = self.voxel_size // 8
        x = self.fc(embedding).view(B, -1, s, s, s)
        x = self.up1(x); x = self.up2(x); x = self.up3(x)
        return {"logits": self.out(x)}

class ImplicitFourierDecoder(EmbeddingDecoder, nn.Module):
    """
    Stronger implicit field: concat latent with multi-scale Fourier features of xyz.
    Returns dense logits [B,3,D,H,W]. Chunked to fit memory.
    """
    def __init__(self, embedding_dim=512, voxel_size=48, fourier_bands=8, hidden=256, depth=4, chunk=65536):
        super().__init__()
        self.voxel_size = voxel_size
        self.chunk = chunk

        self.register_buffer("xyz", torch.stack(torch.meshgrid(
            torch.linspace(-1, 1, voxel_size),
            torch.linspace(-1, 1, voxel_size),
            torch.linspace(-1, 1, voxel_size),
            indexing='ij'
        ), dim=-1).view(-1,3), persistent=False)  # [V,3]

        freqs = 2.0 ** torch.arange(fourier_bands)
        self.register_buffer("freqs", freqs * np.pi, persistent=False)
        in_dim = embedding_dim + 3 + 6*fourier_bands  # xyz + sin/cos
        layers = []
        d = in_dim
        for i in range(depth-1):
            layers += [nn.Linear(d, hidden), nn.ReLU(True)]
            d = hidden
        layers += [nn.Linear(d, 3)]
        self.mlp = nn.Sequential(*layers)

    def _encode_xyz(self, xyz):
        # xyz: [N,3] in [-1,1]
        ang = xyz.unsqueeze(-1) * self.freqs  # [N,3,B]
        pe = torch.cat([torch.sin(ang), torch.cos(ang)], dim=-1).view(xyz.size(0), -1)
        return torch.cat([xyz, pe], dim=1)   # [N, 3+6B]

    # In ImplicitFourierDecoder.decode(...)
    def decode(self, embedding, query_points=None, skips=None):
        import torch.cuda.amp as amp
        with amp.autocast(enabled=False):                   # ← force fp32 here
            embedding = embedding.float()
            B, E = embedding.shape
            V = self.xyz.size(0)
            xyz_pe = self._encode_xyz(self.xyz).float()
            outs = []
            for b in range(B):
                z = embedding[b].unsqueeze(0).expand(V, -1)       # [V,E] fp32
                feats = torch.cat([z, xyz_pe], dim=1)
                preds = []
                for i in range(0, V, self.chunk):
                    preds.append(self.mlp(feats[i:i+self.chunk])) # fp32 MLP
                logits = torch.cat(preds, dim=0)
                outs.append(logits.view(self.voxel_size, self.voxel_size, self.voxel_size, 3)
                                .permute(3,0,1,2))
            return {"logits": torch.stack(outs, 0)}






# ============== Loss Heads ==============
class AuxFnHead(LossHead):
    """Wraps a function from losses.make_aux_loss to behave like a LossHead."""
    variable_length_target: bool = False  # set True if the fn needs lists (e.g. chamfer)

    def __init__(self, fn):
        super().__init__()
        self.fn = fn

    def forward(self, embedding, logits=None):
        # We just pass logits through; compute_loss will call the fn with logits + targets
        if logits is None and self.logits_fn is not None:
            logits = self.logits_fn(embedding)
        return logits

    def compute_loss(self, prediction, targets):
        # prediction == logits (from forward)
        return self.fn(prediction, targets)
    
class ContourHead(LossHead, nn.Module):
    """Predicts max altitude contour map from top-down view"""
    def __init__(self, embedding_dim=128, map_size=32):
        super().__init__()
        self.map_size = map_size
        self.fc1 = nn.Linear(embedding_dim, 256)
        self.fc2 = nn.Linear(256, map_size * map_size)

        
    def forward(self, embedding: torch.Tensor) -> torch.Tensor:
        x = F.relu(self.fc1(embedding))
        x = self.fc2(x)
        return x.view(-1, self.map_size, self.map_size)
    
    def compute_loss(self, prediction: torch.Tensor, target: torch.Tensor) -> torch.Tensor:
        return F.mse_loss(prediction, target)


class RelativeOffsetHead(LossHead, nn.Module):
    """Predicts relative offsets to K nearest obstacles/cover"""
    def __init__(self, embedding_dim=128, k_nearest=5):
        super().__init__()
        self.k_nearest = k_nearest
        self.fc1 = nn.Linear(embedding_dim, 128)
        self.fc2 = nn.Linear(128, k_nearest * 3)  # 3D offsets
        
    def forward(self, embedding: torch.Tensor) -> torch.Tensor:
        x = F.relu(self.fc1(embedding))
        x = self.fc2(x)
        return x.view(-1, self.k_nearest, 3)
    
    def compute_loss(self, prediction: torch.Tensor, target: torch.Tensor) -> torch.Tensor:
        return F.mse_loss(prediction, target)


class CoverMaskHead(LossHead, nn.Module):
    """Predicts binary mask of cover within radius"""
    def __init__(self, embedding_dim=128, grid_size=16):
        super().__init__()
        self.grid_size = grid_size
        self.fc1 = nn.Linear(embedding_dim, 256)
        self.fc2 = nn.Linear(256, grid_size * grid_size * grid_size)
        
    def forward(self, embedding: torch.Tensor) -> torch.Tensor:
        x = F.relu(self.fc1(embedding))
        x = self.fc2(x)
        return torch.sigmoid(x.view(-1, self.grid_size, self.grid_size, self.grid_size))
    
    def compute_loss(self, prediction: torch.Tensor, target: torch.Tensor) -> torch.Tensor:
        return F.binary_cross_entropy(prediction, target)
class TopDownHeightHead(LossHead, nn.Module):
    """Predict 2D max-height map (x,z) normalized to [0,1]."""
    def __init__(self, embedding_dim=128, map_size=32):
        super().__init__()
        self.map_size = map_size
        self.net = nn.Sequential(
            nn.Linear(embedding_dim, 256), nn.ReLU(True),
            nn.Linear(256, map_size*map_size)
        )

    def forward(self, embedding):                    # [B,E] -> [B,S,S]
        return self.net(embedding).view(-1, self.map_size, self.map_size)

    def compute_loss(self, prediction, target):
        return F.l1_loss(prediction, target)         # robust to outliers

class DistanceTransformHead(LossHead, nn.Module):
    """Predict a coarse 3D distance transform to nearest occupancy."""
    def __init__(self, embedding_dim=128, grid=24):
        super().__init__()
        self.grid = grid
        self.net = nn.Sequential(
            nn.Linear(embedding_dim, 512), nn.ReLU(True),
            nn.Linear(512, grid*grid*grid)
        )

    def forward(self, embedding):
        return self.net(embedding).view(-1, self.grid, self.grid, self.grid)

    def compute_loss(self, prediction, target_dt):   # expect normalized DT
        return F.smooth_l1_loss(prediction, target_dt)

class OccupancyProjectionHead(LossHead, nn.Module):
    """Predict 3D occupancy at lower res for multi-scale supervision."""
    def __init__(self, embedding_dim=128, grid=24, out_ch=1):
        super().__init__()
        self.grid = grid
        self.fc = nn.Sequential(
            nn.Linear(embedding_dim, 1024), nn.ReLU(True),
            nn.Linear(1024, out_ch*grid*grid*grid)
        )

    def forward(self, embedding):
        x = self.fc(embedding).view(-1, 1, self.grid, self.grid, self.grid)
        return torch.sigmoid(x)  # prob of occupancy

    def compute_loss(self, prediction, target_occ):  # [B,1,G,G,G] float∈[0,1]
        return F.binary_cross_entropy(prediction, target_occ)

# ============== Training Framework ==============
class EmbeddingTrainer:
    def __init__(self, encoder: EmbeddingEncoder, decoder: EmbeddingDecoder, 
                 loss_heads: Dict[str, LossHead], device='cuda', lr=1e-3, recon_loss = None):
        self.encoder = encoder
        self.decoder = decoder
        self.loss_heads = loss_heads
        self.device = torch.device(device if torch.cuda.is_available() else 'cpu')
        

        
        # Move models to device and collect parameters TODO: Not too sure what this does, I think it moves something to GPU if possible
        if isinstance(encoder, nn.Module):
            encoder.to(self.device)

        if isinstance(decoder, nn.Module):
            decoder.to(self.device)

        # ↓↓↓ wrap and move once
        self.loss_heads = nn.ModuleDict(loss_heads)
        self.loss_heads.to(self.device)

        # collect params cleanly
        all_params = []
        if isinstance(encoder, nn.Module):
            all_params += list(encoder.parameters())
        if isinstance(decoder, nn.Module):
            all_params += list(decoder.parameters())
        all_params += list(self.loss_heads.parameters())

        self.recon_loss_fn = recon_loss or (lambda l,t,extra=None: F.cross_entropy(l, t))
        
        self.optimizer = torch.optim.Adam(all_params, lr=lr)
    
    def train_step(self, voxel_batch: List[VoxelData], target_batch: List[Dict[str, torch.Tensor]],
                   loss_weights: Dict[str, float]) -> Dict[str, float]:
        """Single training step"""
        # Zeros stored gradients
        self.optimizer.zero_grad()
        
        # Encode
        out = self.encoder.encode(voxel_batch)
        if isinstance(out, tuple):
            embedding, skips = out
        else:
            embedding, skips = out, None

        # Decode for reconstruction loss
        reconstruction = self.decoder.decode(embedding, skips=skips)
        logits = reconstruction["logits"]    
        # Compute losses
        losses = {}
        
        # Reconstruction loss
        if "reconstruction" in loss_weights:
            recon_targets = torch.cat(
            [self._create_reconstruction_target(vd) for vd in voxel_batch], dim=0
        )   

            # TODO: Check adaptive histogram weighting
            
            # hist = torch.bincount(recon_target.view(-1), minlength=3).float() 
            # inv = 1.0 / (hist + 1e-6)
            # weights = (inv / inv.sum()) * 3.0

            #weights = torch.tensor([0.2, 1.0, 1.5], device=logits.device)

            # --- dynamic class weights (median-frequency + EMA) ---
            num_classes = 3
            counts = torch.bincount(recon_targets.view(-1), minlength=num_classes).float()
            freq = counts / counts.sum().clamp_min(1)

            # median-frequency balancing: w_c = median(freq)/freq_c
            med = freq[freq > 0].median()
            w = med / freq.clamp_min(1e-6)

            # optional: clamp extremes so a missing class doesn't explode the loss
            w = w.clamp(0.25, 4.0)

            # smooth over time (create the buffers the first time)
            if not hasattr(self, "class_weight_ema"):
                self.class_weight_ema = w.to(logits.device)
                self.class_weight_momentum = 0.9
            else:
                self.class_weight_ema = (
                    self.class_weight_momentum * self.class_weight_ema
                    + (1 - self.class_weight_momentum) * w.to(logits.device)
                )

            weights = self.class_weight_ema

            losses["reconstruction"] = self.recon_loss_fn(
            logits, recon_targets,
            extra={"class_weights": weights}
        )

        # inside EmbeddingTrainer.train_step, for aux heads loop

        merged_targets = {}
        if len(target_batch) > 0:
            keys = set().union(*[t.keys() for t in target_batch])
            for k in keys:
                if k == "points":
                    merged_targets[k] = [t[k] for t in target_batch if k in t]
                else:
                    merged_targets[k] = torch.stack(
                        [t[k] for t in target_batch if k in t], dim=0
                    ).to(self.device)

        # ---- auxiliary heads ----
        for name, head in self.loss_heads.items():
            if name not in loss_weights:
                continue

            # Function-based aux heads (use merged_targets, skip name check)
            if isinstance(head, AuxFnHead):
                preds = head(embedding, logits=logits)  # logits reused from recon
                losses[name] = head.compute_loss(preds, merged_targets)
                continue

            # Legacy per-head targets (keep old key check)
            if not all(name in tb for tb in target_batch):
                continue
            preds = head(embedding, logits=logits)
            if getattr(head, "variable_length_target", False):
                t_for_head = [tb[name] for tb in target_batch]
            else:
                t_for_head = torch.stack([tb[name] for tb in target_batch], dim=0)
            losses[name] = head.compute_loss(preds, t_for_head)

        # Total loss
        total_loss = sum(loss_weights.get(name, 0) * loss for name, loss in losses.items())
        losses["total"] = total_loss
        
        # Backward pass
        total_loss.backward()
        self.optimizer.step()
        
        return {k: v.item() for k, v in losses.items()}
    
    def _create_reconstruction_target(self, voxel_data: VoxelData) -> torch.Tensor:
        voxel_size = self.encoder.voxel_size if hasattr(self.encoder, 'voxel_size') else 64
        # default empty = 0
        target = torch.zeros(
        (1, self.encoder.voxel_size, self.encoder.voxel_size, self.encoder.voxel_size),
        device=self.device, dtype=torch.long
        )

        if voxel_data.occupied_coords.shape[0] > 0:
            coords = voxel_data.occupied_coords.float()
            coords = coords / voxel_data.bounds.float() * (voxel_size - 1)
            coords = coords.long().clamp(0, voxel_size - 1)

            # map your current values (1.0 filled, 0.5 sparse) to labels 2 / 1
            filled_mask = voxel_data.values >= 0.6
            sparse_mask = (~filled_mask) & (voxel_data.values >= 0.3)

            target[0, coords[filled_mask, 0], coords[filled_mask, 1], coords[filled_mask, 2]] = 2
            target[0, coords[sparse_mask, 0], coords[sparse_mask, 1], coords[sparse_mask, 2]] = 1

        return target


# ============== Data Generation ==============
class TerrainBatch(IterableDataset):
    """Infinite generator of full cubic worlds (no sub-volume)."""
    def __init__(self, world_size: int = 120,
                 build_dt: bool = True,
                 build_low: bool = True,
                 low_scale: int = 4,
                 build_com: bool = True,
                 build_points: bool = True):
        self.world_size = int(world_size)
        self.build_dt   = bool(build_dt)
        self.build_low  = bool(build_low)
        self.low_scale  = int(low_scale)
        self.build_com  = bool(build_com)
        self.build_pts  = bool(build_points)

    @staticmethod
    def world_to_voxeldata_np(world: voxelsim.VoxelGrid, side: int) -> VoxelData:
        coords_np, vals_np = world.as_numpy()  # (N,3) in (x,z,y) per your lib note; you already treat as (x,y,z)
        coords = torch.from_numpy(coords_np)
        vals   = torch.from_numpy(vals_np)
        return VoxelData(
            occupied_coords = coords,
            values          = vals,
            bounds          = torch.tensor([side]*3, dtype=torch.float32),
            drone_pos       = torch.tensor([side//2]*3, dtype=torch.float32),
        )

    def __iter__(self):
        side = self.world_size
        while True:
            g   = voxelsim.TerrainGenerator()
            cfg = voxelsim.TerrainConfig.default_py()
            cfg.set_seed_py(int(np.random.randint(0, 2**31)))
            # cfg.set_seed_py(42)
            cfg.set_world_size_py(side)
            g.generate_terrain_py(cfg)
            world = g.generate_world_py()

            voxel_data = self.world_to_voxeldata_np(world, side)
            targets = self._generate_targets(voxel_data)  # fast path
            yield voxel_data, targets

    # ---------- helpers ----------
    @staticmethod
    def _block_mean_3d(x: np.ndarray, scale: int) -> np.ndarray:
        """Average pool by integer factor `scale` in 3D."""
        if scale <= 1:
            return x
        D, H, W = x.shape
        assert D % scale == 0 and H % scale == 0 and W % scale == 0, "low_scale must divide each dim"
        x = x.reshape(D//scale, scale, H//scale, scale, W//scale, scale)
        return x.mean(axis=(1,3,5))

    def _generate_targets(self, voxel_data: VoxelData) -> Dict[str, torch.Tensor]:
        """
        Builds:
          - labels   : Long [D,H,W] {0 empty, 1 sparse, 2 filled}
          - occ_dense: Float [D,H,W] in [0,1] (filled=1.0, sparse=0.5)
          - occ_low  : Float [D/s,H/s,W/s] (if build_low)
          - dt       : Float [D,H,W] distance-to-boundary normalized (if build_dt)
          - com      : Float [3] center of mass (x,y,z) (if build_com)
          - points   : Tensor [N,3] GT occupied coords (if build_points; variable length)
        All returned on CPU (dataloader workers), moved to device later by your trainer.
        """
        side = int(voxel_data.bounds[0].item())
        D = H = W = side

        # ---- dense labels (vectorized) ----
        labels_np = np.zeros((D, H, W), dtype=np.uint8)  # 0 empty
        if voxel_data.occupied_coords.numel() > 0:
            coords = voxel_data.occupied_coords.cpu().numpy().astype(np.int64)  # [N,3] (x,y,z)
            vals   = voxel_data.values.cpu().numpy().astype(np.float32)

            # clamp just in case
            np.clip(coords, 0, side-1, out=coords)

            filled_mask = vals >= 0.6
            sparse_mask = (~filled_mask) & (vals >= 0.3)

            if filled_mask.any():
                xyz = coords[filled_mask]
                labels_np[xyz[:,0], xyz[:,1], xyz[:,2]] = 2
            if sparse_mask.any():
                xyz = coords[sparse_mask]
                labels_np[xyz[:,0], xyz[:,1], xyz[:,2]] = 1

        # ---- occupancy float (0, 0.5, 1.0) ----
        occ_np = (labels_np == 2).astype(np.float32) + 0.5 * (labels_np == 1).astype(np.float32)

        # ---- low-res occupancy by avg pooling ----
        if self.build_low:
            occ_low_np = self._block_mean_3d(occ_np, self.low_scale)
        else:
            occ_low_np = None

        # ---- distance transform to boundary (0 at boundary/occupied) ----
        if self.build_dt:
            # edt returns distance to zero; build both sides and take min for boundary distance
            occ_bool = occ_np > 0
            dt_to_empty = edt(occ_bool.astype(np.uint8))      # distance to empty (zeros)
            dt_to_occ   = edt((~occ_bool).astype(np.uint8))   # distance to occ (zeros where occ_bool=1)
            dt_bound    = np.minimum(dt_to_empty, dt_to_occ)
            # normalize (avoid div by zero)
            mx = float(dt_bound.max()) if dt_bound.size else 1.0
            dt_np = (dt_bound / (mx + 1e-6)).astype(np.float32)
        else:
            dt_np = None

        # ---- center of mass (weighted by occ_np) ----
        if self.build_com:
            mass = occ_np.sum()
            if mass > 1e-6:
                xs = np.arange(W, dtype=np.float32)
                ys = np.arange(H, dtype=np.float32)
                zs = np.arange(D, dtype=np.float32)

                # sum over planes
                sum_x = (occ_np.sum(axis=(0,1)) * xs).sum()
                sum_y = (occ_np.sum(axis=(0,2)) * ys).sum()
                sum_z = (occ_np.sum(axis=(1,2)) * zs).sum()

                com_np = np.array([sum_x/mass, sum_y/mass, sum_z/mass], dtype=np.float32)
            else:
                com_np = np.array([W/2.0, H/2.0, D/2.0], dtype=np.float32)  # fallback
        else:
            com_np = None

        # ---- points (variable length) ----
        if self.build_pts and voxel_data.occupied_coords.numel() > 0:
            pts_t = voxel_data.occupied_coords.clone().detach()  # [N,3] torch (CPU)
        else:
            pts_t = torch.zeros((0,3), dtype=torch.float32)

        # ---- pack to torch tensors (CPU) ----
        targets: Dict[str, torch.Tensor] = {
            "labels"   : torch.from_numpy(labels_np.astype(np.int64)),   # Long
            "occ_dense": torch.from_numpy(occ_np),                       # Float
        }
        if occ_low_np is not None:
            targets["occ_low"] = torch.from_numpy(occ_low_np)            # Float
        if dt_np is not None:
            targets["dt"] = torch.from_numpy(dt_np)                      # Float
        if com_np is not None:
            targets["com"] = torch.from_numpy(com_np)                    # Float [3]
        if self.build_pts:
            targets["points"] = pts_t.float()                            # Float [N,3]
        return targets
    






# ============== Main Test Runner ==============
def collate_fn(batch):
    """Custom collate function for batching"""
    voxel_list, target_list = zip(*batch)       
    return list(voxel_list), list(target_list)


def run_experiment(encoder_class, decoder_class, loss_heads, recon_loss, embedding_dim=128, num_epochs=100, batch_size=1, visualize_every=10, size = 48, ckpt_every=100):
    """Run a complete experiment with given encoder/decoder"""
    # Initialize components
    encoder  = encoder_class(voxel_size=size, embedding_dim=embedding_dim)
    decoder  = decoder_class(voxel_size=size, embedding_dim=embedding_dim)
    
        
    # one-step logits function
    logits_fn = lambda z: decoder.decode(z)["logits"]

    # bind it to all heads that need logits
    for h in loss_heads.values():
        if hasattr(h, "bind_logits"):
            h.bind_logits(logits_fn)

    loss_keys = {"total", "reconstruction", *loss_heads.keys()}

    logger = RunLogger(encoder_class.__name__, decoder_class.__name__,
                       loss_keys=loss_keys, ckpt_every=ckpt_every)
    print("▶ logging to:", logger.dir)
    
    trainer = EmbeddingTrainer(encoder, decoder, loss_heads, recon_loss=recon_loss)
    
    # Initialize renderer clients for before/after visualization
    client_input = voxelsim.RendererClient("127.0.0.1", 8080, 8081, 8090, 9090)
    client_output = voxelsim.RendererClient("127.0.0.1", 8082, 8083, 8090, 9090)  
    client_input.connect_py(0)
    client_output.connect_py(0)
    
    # Set up agents for camera positions
    agent_input = voxelsim.Agent(0)
    agent_output = voxelsim.Agent(0)
    # Position cameras above the voxel volume
    agent_input.set_pos([size/2, size/2, size/2])  # Adjust based on sub_volume_size
    agent_output.set_pos([size/2, size/2, size/2])
    client_input.send_agents_py({0: agent_input})
    client_output.send_agents_py({0: agent_output})



    # Create dataloader
    dataset    = TerrainBatch(world_size=size)
    dataloader = DataLoader(
        dataset,
        batch_size          = batch_size,
        collate_fn          = collate_fn,
        num_workers         = os.cpu_count(),
        pin_memory          = True,
        persistent_workers  = True,
        prefetch_factor     = 1,
    )
    
    # Training loop
    loss_history = defaultdict(list)
    
    steps_per_epoch = 10  # Since we have an infinite dataset
    

    # Store a sample for visualization
    viz_sample = None
    stats = collections.defaultdict(list)
    last_viz_wall_t = time.perf_counter()
    dataloader_iter = iter(dataloader)
    for epoch in range(num_epochs):
        epoch_losses = defaultdict(float)
        
        for step in range(steps_per_epoch):
            with Timer() as t_fetch:
                voxel_batch, target_batch = next(dataloader_iter)
            if viz_sample is None:
                viz_sample = (voxel_batch[0], target_batch[0])
                
            # Move to device
            with Timer() as t_move:
                voxel_batch  = [vd.to_device(trainer.device) for vd in voxel_batch]
                target_batch = [{k: v.to(trainer.device) for k, v in t.items()} 
                                for t in target_batch]
            
            # Train step
            with Timer() as t_model:
                loss_weights = {
                "reconstruction": 1.0,
                "soft_iou": 0.5,
                "tv": 0.05,
                "boundary": 0.5,
                "com": 0.2,
                "class_balance": 0.05,
                "ms_occ": 0.3,
                "chamfer": 0.2,
            }
                losses = trainer.train_step(voxel_batch, target_batch, loss_weights)

            stats["fetch"].append(t_fetch.dt)
            stats["move" ].append(t_move.dt)
            stats["model"].append(t_model.dt)
            

            # Accumulate losses
            for name, value in losses.items():
                epoch_losses[name] += value
        
        # Average losses
        for name in epoch_losses:
            epoch_losses[name] /= steps_per_epoch
            loss_history[name].append(epoch_losses[name])
        f = np.mean(stats["fetch"][-steps_per_epoch:])
        m = np.mean(stats["move" ][-steps_per_epoch:])
        g = np.mean(stats["model"][-steps_per_epoch:])
        if epoch % visualize_every == 0:
            print(f"Epoch {epoch}: {dict(epoch_losses)}")

            
            # --- averaged timings for the last “epoch” (10 steps) ---
 
            print(
                f"Epoch {epoch:04d}  "
                f"| fetch {f*1e3:6.1f} ms   "
                f"move {m*1e3:6.1f} ms   "
                f"model {g*1e3:6.1f} ms   "
                f"total {(f+m+g)*1e3:6.1f} ms"
            )

            # --- wall‑clock since last visualisation ---
            now          = time.perf_counter()
            delta        = now - last_viz_wall_t
            last_viz_wall_t = now
            print(f"⏲  {delta:6.2f} s since previous visualisation\n")


            if viz_sample is not None:
                # Show input (before)
                # show_voxels(viz_sample[0], client_input)
                with Timer() as t_disp:
                    # Generate reconstruction (after)
                    with torch.no_grad():
                        viz_data = [viz_sample[0].to_device(trainer.device)]
                        out = encoder.encode(viz_data)
        

                        # handle (latent)   vs   (latent, skips)
                        if isinstance(out, tuple):
                            embedding, skips = out
                        else:
                            embedding, skips = out, None
                        reconstruction = decoder.decode(embedding,skips)
                        logits = reconstruction["logits"]                  # [1,3,D,H,W]
                        
                    
                    # Show output (after)
           
                    # show_voxels(logits, client_output)
                    
                print(
                    f"Visualization updated  –  "
                    f"Input:8090 Output:8091   "
                    f"(render {t_disp.dt*1e3:6.1f} ms)"
                )
            # log & checkpoint
        logger.log_epoch(epoch, epoch_losses,
                            {"fetch": f, "move": m, "model": g})
        logger.maybe_ckpt(epoch, encoder, decoder, trainer.optimizer)
    logger.close()
    return loss_history

class Timer:
    def __enter__(self):
        self.t0 = time.perf_counter(); return self
    def __exit__(self, *exc):
        self.dt = time.perf_counter()-self.t0



def show_voxels(sample, client):
    """
    sample: either
      - VoxelData (GT sparse coords), or
      - torch.Tensor logits with shape [B, 3, D, H, W] or [3, D, H, W]
    """
    cell_dict = {}

    # ---------- Ground truth case ----------
    if isinstance(sample, VoxelData):
        coords = sample.occupied_coords.long().cpu().numpy()
        vals   = sample.values.cpu().numpy()  # 0.5 sparse, 1.0 filled
        for (x,y,z), v in zip(coords, vals):
            cell_dict[(int(x), int(y), int(z))] = (
                voxelsim.Cell.filled() if v > 0.6 else voxelsim.Cell.sparse()
            )

    # ---------- Prediction case ----------
    else:
        logits = sample
        if logits.dim() == 5:   # [B,3,D,H,W]
            logits = logits[0]
        # logits now [3,D,H,W]
        pred_class = logits.argmax(0).cpu().numpy()  # 0 empty, 1 sparse, 2 filled

        filled = np.argwhere(pred_class == 2)
        sparse = np.argwhere(pred_class == 1)

        for x,y,z in filled:
            cell_dict[(int(x),int(y),int(z))] = voxelsim.Cell.filled()
        for x,y,z in sparse:
            cell_dict[(int(x),int(y),int(z))] = voxelsim.Cell.sparse()

    world = voxelsim.VoxelGrid.from_dict_py(cell_dict)
    client.send_world_py(world)



class RunLogger:
    """
    Logs any combination of loss heads + timing into CSV and TensorBoard.
    loss_keys : iterable of strings you plan to log, e.g.
                {"total","reconstruction","contour","relative_offset"}
    """

    def __init__(self, enc_name, dec_name, *,
                 loss_keys,                     # ← NEW (set/list)
                 root="runs", ckpt_every=50):
        stamp = datetime.datetime.now().strftime("%Y-%m-%dT%H-%M-%S")
        self.dir = os.path.join(root, f"{stamp}-{enc_name}_{dec_name}")
        os.makedirs(self.dir, exist_ok=True) 
        os.makedirs(f"{self.dir}/checkpoints", exist_ok=True)

        # ---- CSV header -------------------------------------------------
        self.loss_keys = list(loss_keys)          # keep a stable order
        header = (["epoch"] +
                  [f"loss_{k}" for k in self.loss_keys] +
                  ["t_fetch_ms", "t_move_ms", "t_model_ms"])
        self.csv_f = open(os.path.join(self.dir, "losses.csv"), "w", newline="")
        self.csv_w = csv.writer(self.csv_f); self.csv_w.writerow(header)

        # ---- TensorBoard ------------------------------------------------
        self.tb = SummaryWriter(self.dir)
        self.tb.flush()
        self.ckpt_every = ckpt_every

    # ---------------------------------------------------------------------
    def log_epoch(self, epoch:int, losses:dict, t:dict):
        row = [epoch] + [losses.get(k, 0.0) for k in self.loss_keys] + [
            t.get("fetch",0)*1e3, t.get("move",0)*1e3, t.get("model",0)*1e3
        ]
        self.csv_w.writerow(row); self.csv_f.flush()

        for k in self.loss_keys:
            self.tb.add_scalar(f"loss/{k}", losses.get(k,0.0), epoch)
        for k,v in t.items():
            self.tb.add_scalar(f"time/{k}", v, epoch)

    # ---------------------------------------------------------------------
    def maybe_ckpt(self, epoch:int, enc, dec, opt):
        if (epoch+1) % self.ckpt_every == 0:
            torch.save({
                "epoch": epoch+1,
                "encoder": enc.state_dict(),
                "decoder": dec.state_dict(),
                "optim"  : opt.state_dict()
            }, os.path.join(self.dir, "checkpoints",
                            f"epoch-{epoch+1:04d}.pt"))

    def close(self):
        self.csv_f.close(); self.tb.close()

# ============== Usage Example ==============
# if __name__ == "__main__":
#     # Test simple CNN autoencoder
#     print("Testing CNN Autoencoder...")
#     print("CUDA available:", torch.cuda.is_available())
#     print("CUDA device:", torch.cuda.get_device_name(0) if torch.cuda.is_available() else "CPU")
        
#     loss_heads = {
#         # # function losses wrapped as heads
#         # "soft_iou":      AuxFnHead(make_aux_loss("soft_iou")),
#         # "tv":            AuxFnHead(make_aux_loss("tv")),
#         # "boundary":      AuxFnHead(make_aux_loss("boundary")),
#         # "com":           AuxFnHead(make_aux_loss("com")),
#         # "class_balance": AuxFnHead(make_aux_loss("class_balance")),
#         # "ms_occ":        AuxFnHead(make_aux_loss("ms_occ", scale=4)),
#         # "chamfer":       AuxFnHead(make_aux_loss("chamfer", topk=2048)),
#     }
#     # loss_heads["chamfer"].variable_length_target = True
#     recon_loss = make_recon_loss("ce") 
#     torch.cuda.empty_cache()
#     # dims = [128, 256, 512, 1024]          # sweep list
#     # for d in dims:
#     #     print(f"\n=== 🔵 latent_dim = {d} ===")
#     #     run_experiment(SimpleCNNEncoder, SimpleCNNDecoder,
#     #                    embedding_dim=d,
#     #                    num_epochs=500,            # shorter for quick sweep
#     #                    batch_size=8,
#     #                    visualize_every=50,
#     #                    size=48,
#     #                    ckpt_every=50)
#     run_experiment(SimpleCNNEncoder, SimpleCNNDecoder, loss_heads,
#                        embedding_dim=512,
#                        num_epochs=5000,            # shorter for quick sweep
#                        recon_loss=recon_loss,
#                        batch_size=1,
#                        visualize_every=50,
#                        size=48,
#                        ckpt_every=50)

def make_aux_heads(embedding_dim):
    heads = {
        # "soft_iou":      AuxFnHead(make_aux_loss("soft_iou")), # For now
        # "tv":            AuxFnHead(make_aux_loss("tv")),
        # "boundary":      AuxFnHead(make_aux_loss("boundary")), # For now 
        # "com":           AuxFnHead(make_aux_loss("com")), # For now
        # "class_balance": AuxFnHead(make_aux_loss("class_balance")),
        # "ms_occ":        AuxFnHead(make_aux_loss("ms_occ", scale=4)), # For now
        # "chamfer":       AuxFnHead(make_aux_loss("chamfer", topk=2048)),
        # Add navigation heads with correct dim:
        # "topdown":       TopDownHeightHead(embedding_dim=embedding_dim),
        # "dt":            DistanceTransformHead(embedding_dim=embedding_dim, grid=24),
        # "rel_offset":    RelativeOffsetHead(embedding_dim=embedding_dim, k_nearest=5),
    }
    # heads["chamfer"].variable_length_target = True
    return heads

def sweep():
    recon_loss = make_recon_loss("ce")

    encoder_decoder_pairs = [
        (SimpleCNNEncoder,        SimpleCNNDecoder),
        # (PointNetPPLiteFPEncoder,           ImplicitFourierDecoder),
        # (ResNet3DEncoder,         ResNet3DDecoder),
        # (CrossAttnTokensEncoder,  ImplicitFourierDecoder),
        # (PointMLPEncoder,         ImplicitFourierDecoder),   # sparse-in / implicit-out
    ]

<<<<<<< HEAD
    emb_dims = [128,192,256]
    emb_dims=[5000]
=======
    emb_dims = [512, 1024,2048,4096,8192]
>>>>>>> da781862
    size = 48
    emb_dims=512
     # Regimes are factories now
    regimes = [
        ("recon_only",    lambda dim: {}),
        ("recon_plus_aux", make_aux_heads),   # will be called with dim
    ]

    for regime_name, heads_factory in regimes:
        for Enc, Dec in encoder_decoder_pairs:
            for d in emb_dims:
                loss_heads = heads_factory(d)
                print(f"\n=== {regime_name} | {Enc.__name__} → {Dec.__name__} | dim={d} ===")
                run_experiment(
                    encoder_class=Enc,
                    decoder_class=Dec,
                    loss_heads=loss_heads,
                    recon_loss=recon_loss,
                    embedding_dim=d,
                    num_epochs=5000,
                    batch_size=1,
                    visualize_every=500,
                    size=size,
                    ckpt_every=500,
                )

if __name__ == "__main__":
    print("CUDA available:", torch.cuda.is_available())
    torch.cuda.empty_cache()
    sweep()
<|MERGE_RESOLUTION|>--- conflicted
+++ resolved
@@ -108,16 +108,9 @@
         x = F.relu(self.conv1(x))
         x = F.relu(self.conv2(x))
         x = F.relu(self.conv3(x))
-<<<<<<< HEAD
         # x = x.flatten(1)                                           # [B, F]
         # return self.fc(x) 
         return x
-=======
-        x = F.relu(self.conv4)
-        # x = x.flatten(1)                                           # [B, F]
-        return self.fc(x) 
-    
->>>>>>> da781862
     def _sparse_to_dense(self, voxel_data: VoxelData) -> torch.Tensor:
         """Convert sparse voxel coordinates to dense grid"""
 
@@ -158,17 +151,11 @@
     def decode(self, embedding: torch.Tensor, query_points: Optional[torch.Tensor] = None, skips=None) -> Dict[str, torch.Tensor]:
         if embedding.dim() == 2:
             # old (flat) path
-<<<<<<< HEAD
             print("HOUSTON WE AAVE")
             x = self.fc(embedding)
             x = x.view(-1, 128, self.init_size, self.init_size, self.init_size)
         elif embedding.dim() == 5:
             
-=======
-            x = self.fc(embedding)
-            x = x.view(-1, 128, self.init_size, self.init_size, self.init_size)
-        elif embedding.dim() == 5:
->>>>>>> da781862
             # NEW: feature-map path
             x = embedding
             # (optional) sanity check on spatial size
@@ -1788,12 +1775,8 @@
         # (PointMLPEncoder,         ImplicitFourierDecoder),   # sparse-in / implicit-out
     ]
 
-<<<<<<< HEAD
     emb_dims = [128,192,256]
     emb_dims=[5000]
-=======
-    emb_dims = [512, 1024,2048,4096,8192]
->>>>>>> da781862
     size = 48
     emb_dims=512
      # Regimes are factories now
